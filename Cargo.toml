--- conflicted
+++ resolved
@@ -54,14 +54,9 @@
 keyframe = { version = "1.1.1", default-features = false }
 libc = "0.2.153"
 log = { version = "0.4.20", features = ["max_level_trace", "release_max_level_debug"] }
-<<<<<<< HEAD
 notify = { version = "6.1.1", default-features = false }
-niri-config = { version = "0.1.1", path = "niri-config" }
-niri-ipc = { version = "0.1.1", path = "niri-ipc", features = ["clap"] }
-=======
 niri-config = { version = "0.1.2", path = "niri-config" }
 niri-ipc = { version = "0.1.2", path = "niri-ipc", features = ["clap"] }
->>>>>>> baaac2f3
 notify-rust = { version = "4.10.0", optional = true }
 pangocairo = "0.19.1"
 pipewire = { version = "0.8.0", optional = true }
