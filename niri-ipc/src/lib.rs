--- conflicted
+++ resolved
@@ -7,7 +7,6 @@
 use serde::{Deserialize, Serialize};
 
 mod socket;
-<<<<<<< HEAD
 
 pub use socket::{NiriSocket, SOCKET_PATH_ENV};
 
@@ -110,27 +109,23 @@
 requests!(
     $;
 
+    /// Requests the version string for the running niri instance.
+    Version(pub struct VersionRequest) -> String;
+
+    /// Requests information about connected outputs.
+    Outputs(pub struct OutputRequest) -> BTreeMap<String, Output>;
+
+    /// Requests information about the focused window.
+    FocusedWindow(pub struct FocusedWindowRequest) -> Option<Window>;
+
+    /// Requests that the compositor perform an action.
+    Action(pub struct ActionRequest(pub Action)) -> ();
+
     /// Always responds with an error (for testing error handling).
     ReturnError(pub struct ErrorRequest(pub String)) -> Never;
-
-    /// Requests the version string for the running niri instance.
-    Version(pub struct VersionRequest) -> String;
-
-    /// Requests information about connected outputs.
-    Outputs(pub struct OutputRequest) -> BTreeMap<String, Output>;
-
-    /// Requests information about the focused window.
-    FocusedWindow(pub struct FocusedWindowRequest) -> Option<Window>;
-
-    /// Requests that the compositor perform an action.
-    Action(pub struct ActionRequest(pub Action)) -> ();
 );
-=======
-pub use socket::{Socket, SOCKET_PATH_ENV};
->>>>>>> 49f54026
 
 #[derive(Debug, Serialize, Deserialize, Clone)]
-<<<<<<< HEAD
 struct ErrorRepr {
     #[serde(rename = "error_type")]
     tag: String,
@@ -217,19 +212,6 @@
         /// There is
         InternalError = "an internal error occurred in the compositor",
     }
-=======
-pub enum Request {
-    /// Request the version string for the running niri instance.
-    Version,
-    /// Request information about connected outputs.
-    Outputs,
-    /// Request information about the focused window.
-    FocusedWindow,
-    /// Perform an action.
-    Action(Action),
-    /// Respond with an error (for testing error handling).
-    ReturnError,
->>>>>>> 49f54026
 }
 
 /// Reply from niri to client.
@@ -240,26 +222,7 @@
 /// * If the request does not need any particular response, it will be
 ///   `Reply::Ok(Response::Handled)`. Kind of like an `Ok(())`.
 /// * Otherwise, it will be `Reply::Ok(response)` with one of the other [`Response`] variants.
-<<<<<<< HEAD
 pub type Reply<T> = Result<T, Error>;
-=======
-pub type Reply = Result<Response, String>;
-
-/// Successful response from niri to client.
-#[derive(Debug, Serialize, Deserialize, Clone)]
-pub enum Response {
-    /// A request that does not need a response was handled successfully.
-    Handled,
-    /// The version string for the running niri instance.
-    Version(String),
-    /// Information about connected outputs.
-    ///
-    /// Map from connector name to output info.
-    Outputs(HashMap<String, Output>),
-    /// Information about the focused window.
-    FocusedWindow(Option<Window>),
-}
->>>>>>> 49f54026
 
 /// Actions that niri can perform.
 // Variants in this enum should match the spelling of the ones in niri-config. Most, but not all,
