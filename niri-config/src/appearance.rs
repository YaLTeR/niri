--- conflicted
+++ resolved
@@ -306,32 +306,6 @@
     }
 }
 
-<<<<<<< HEAD
-#[derive(knuffel::Decode, Debug, Clone, Copy, PartialEq)]
-pub struct Blur {
-    #[knuffel(child)]
-    pub on: bool,
-    #[knuffel(child, unwrap(argument), default = Self::default().passes)]
-    pub passes: u32,
-    #[knuffel(child, unwrap(argument), default = Self::default().radius)]
-    pub radius: FloatOrInt<0, 1024>,
-    #[knuffel(child, unwrap(argument), default = Self::default().noise)]
-    pub noise: FloatOrInt<0, 1024>,
-}
-
-impl Default for Blur {
-    fn default() -> Self {
-        Self {
-            on: false,
-            passes: 2,
-            radius: FloatOrInt(4.),
-            noise: FloatOrInt(0.),
-        }
-    }
-}
-
-#[derive(knuffel::Decode, Debug, Clone, Copy, PartialEq)]
-=======
 impl MergeWith<BorderRule> for Border {
     fn merge_with(&mut self, part: &BorderRule) {
         self.off |= part.off;
@@ -359,7 +333,36 @@
 }
 
 #[derive(Debug, Clone, Copy, PartialEq)]
->>>>>>> 2776005c
+pub struct Blur {
+    pub on: bool,
+    pub passes: u32,
+    pub radius: FloatOrInt<0, 1024>,
+    pub noise: FloatOrInt<0, 1024>,
+}
+
+impl Default for Blur {
+    fn default() -> Self {
+        Self {
+            on: false,
+            passes: 0,
+            radius: FloatOrInt(0.0),
+            noise: FloatOrInt(0.0),
+        }
+    }
+}
+
+impl MergeWith<BlurRule> for Blur {
+    fn merge_with(&mut self, part: &BlurRule) {
+        self.on |= part.on;
+        if part.off {
+            self.on = false;
+        }
+
+        merge_clone!((self, part), passes, radius, noise);
+    }
+}
+
+#[derive(Debug, Clone, Copy, PartialEq)]
 pub struct Shadow {
     pub on: bool,
     pub offset: ShadowOffset,
@@ -730,114 +733,19 @@
     }
 }
 
-<<<<<<< HEAD
-impl BlurRule {
-    pub fn merge_with(&mut self, other: &Self) {
-        if other.off {
-            self.off = true;
-            self.on = false;
-        }
-
-        if other.on {
-            self.off = false;
-            self.on = true;
-        }
-
-        if let Some(x) = other.passes {
-            self.passes = Some(x);
-        }
-
-        if let Some(x) = other.radius {
-            self.radius = Some(x);
-        }
-
-        if let Some(x) = other.noise {
-            self.noise = Some(x);
-        }
-    }
-
-    pub fn resolve_against(&self, mut config: Blur) -> Blur {
-        config.on |= self.on;
-
-        if self.off {
-            config.on = false;
-        }
-
-        if let Some(x) = self.passes {
-            config.passes = x;
-        }
-
-        if let Some(x) = self.radius {
-            config.radius = x;
-        }
-
-        if let Some(x) = self.noise {
-            config.noise = x;
-        }
-
-        config
-    }
-}
-
-impl ShadowRule {
-    pub fn merge_with(&mut self, other: &Self) {
-        if other.off {
-            self.off = true;
-            self.on = false;
-        }
-
-        if other.on {
-            self.off = false;
-            self.on = true;
-        }
-
-        if let Some(x) = other.offset {
-            self.offset = Some(x);
-        }
-        if let Some(x) = other.softness {
-            self.softness = Some(x);
-        }
-        if let Some(x) = other.spread {
-            self.spread = Some(x);
-        }
-        if let Some(x) = other.draw_behind_window {
-            self.draw_behind_window = Some(x);
-        }
-        if let Some(x) = other.color {
-            self.color = Some(x);
-        }
-        if let Some(x) = other.inactive_color {
-            self.inactive_color = Some(x);
-        }
-    }
-
-    pub fn resolve_against(&self, mut config: Shadow) -> Shadow {
-        config.on |= self.on;
-        if self.off {
-            config.on = false;
-        }
-
-        if let Some(x) = self.offset {
-            config.offset = x;
-        }
-        if let Some(x) = self.softness {
-            config.softness = x;
-        }
-        if let Some(x) = self.spread {
-            config.spread = x;
-        }
-        if let Some(x) = self.draw_behind_window {
-            config.draw_behind_window = x;
-        }
-        if let Some(x) = self.color {
-            config.color = x;
-        }
-        if let Some(x) = self.inactive_color {
-            config.inactive_color = Some(x);
-        }
-
-        config
-=======
+impl MergeWith<Self> for BlurRule {
+    fn merge_with(&mut self, part: &Self) {
+        merge_on_off!((self, part));
+
+        merge_clone_opt!(
+            (self, part),
+            passes,
+            radius,
+            noise,
+        );
+    }
+}
+
 impl MergeWith<Self> for ShadowRule {
     fn merge_with(&mut self, part: &Self) {
         merge_on_off!((self, part));
@@ -851,7 +759,6 @@
             color,
             inactive_color,
         );
->>>>>>> 2776005c
     }
 }
 
