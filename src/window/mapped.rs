--- conflicted
+++ resolved
@@ -442,14 +442,14 @@
         })
     }
 
-<<<<<<< HEAD
     pub fn get_focus_timestamp(&self) -> Option<Instant> {
         self.most_recent_focus
     }
 
     pub fn update_focus_timestamp(&mut self, timestamp: Instant) {
         self.most_recent_focus.replace(timestamp);
-=======
+    }
+
     pub fn send_frame<T, F>(
         &mut self,
         output: &Output,
@@ -473,7 +473,6 @@
             needs_frame_callback.then(|| output.clone())
         };
         self.window.send_frame(output, time, throttle, should_send);
->>>>>>> 5246e2ff
     }
 }
 
