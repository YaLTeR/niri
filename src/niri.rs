use std::cell::{Cell, OnceCell, RefCell};
use std::collections::{HashMap, HashSet};
use std::ffi::OsString;
use std::os::unix::net::UnixStream;
use std::path::PathBuf;
use std::rc::Rc;
use std::sync::atomic::{AtomicBool, Ordering};
use std::sync::mpsc::{self, Receiver, Sender};
use std::sync::{Arc, Mutex};
use std::time::{Duration, Instant};
use std::{cmp, env, mem, thread};

use _server_decoration::server::org_kde_kwin_server_decoration_manager::Mode as KdeDecorationsMode;
use anyhow::{bail, ensure, Context};
use calloop::futures::Scheduler;
use niri_config::{
    Config, FloatOrInt, Key, Modifiers, OutputName, PreviewRender, TrackLayout,
<<<<<<< HEAD
    WarpMouseToFocusMode, WorkspaceReference, DEFAULT_BACKGROUND_COLOR, DEFAULT_MRU_COMMIT_MS,
=======
    WarpMouseToFocusMode, WorkspaceReference, DEFAULT_BACKDROP_COLOR, DEFAULT_BACKGROUND_COLOR,
>>>>>>> 78e3daf5
};
use smithay::backend::allocator::Fourcc;
use smithay::backend::input::Keycode;
use smithay::backend::renderer::damage::OutputDamageTracker;
use smithay::backend::renderer::element::memory::MemoryRenderBufferRenderElement;
use smithay::backend::renderer::element::solid::{SolidColorBuffer, SolidColorRenderElement};
use smithay::backend::renderer::element::surface::{
    render_elements_from_surface_tree, WaylandSurfaceRenderElement,
};
use smithay::backend::renderer::element::utils::{
    select_dmabuf_feedback, CropRenderElement, Relocate, RelocateRenderElement,
    RescaleRenderElement,
};
use smithay::backend::renderer::element::{
    default_primary_scanout_output_compare, Element, Id, Kind, PrimaryScanoutOutput,
    RenderElementStates,
};
use smithay::backend::renderer::gles::GlesRenderer;
use smithay::backend::renderer::sync::SyncPoint;
use smithay::backend::renderer::Color32F;
use smithay::desktop::utils::{
    bbox_from_surface_tree, output_update, send_dmabuf_feedback_surface_tree,
    send_frames_surface_tree, surface_presentation_feedback_flags_from_states,
    surface_primary_scanout_output, take_presentation_feedback_surface_tree,
    under_from_surface_tree, update_surface_primary_scanout_output, OutputPresentationFeedback,
};
use smithay::desktop::{
    find_popup_root_surface, layer_map_for_output, LayerMap, LayerSurface, PopupGrab, PopupManager,
    PopupUngrabStrategy, Space, Window, WindowSurfaceType,
};
use smithay::input::keyboard::Layout as KeyboardLayout;
use smithay::input::pointer::{
    CursorIcon, CursorImageStatus, CursorImageSurfaceData, Focus,
    GrabStartData as PointerGrabStartData, MotionEvent,
};
use smithay::input::{Seat, SeatState};
use smithay::output::{self, Output, OutputModeSource, PhysicalProperties, Subpixel, WeakOutput};
use smithay::reexports::calloop::generic::Generic;
use smithay::reexports::calloop::timer::{TimeoutAction, Timer};
use smithay::reexports::calloop::{
    Interest, LoopHandle, LoopSignal, Mode, PostAction, RegistrationToken,
};
use smithay::reexports::wayland_protocols::ext::session_lock::v1::server::ext_session_lock_v1::ExtSessionLockV1;
use smithay::reexports::wayland_protocols::xdg::shell::server::xdg_toplevel::WmCapabilities;
use smithay::reexports::wayland_protocols_misc::server_decoration as _server_decoration;
use smithay::reexports::wayland_protocols_wlr::screencopy::v1::server::zwlr_screencopy_manager_v1::ZwlrScreencopyManagerV1;
use smithay::reexports::wayland_server::backend::{
    ClientData, ClientId, DisconnectReason, GlobalId,
};
use smithay::reexports::wayland_server::protocol::wl_shm;
use smithay::reexports::wayland_server::protocol::wl_surface::WlSurface;
use smithay::reexports::wayland_server::{Client, Display, DisplayHandle, Resource};
use smithay::utils::{
    ClockSource, IsAlive as _, Logical, Monotonic, Physical, Point, Rectangle, Scale, Size,
    Transform, SERIAL_COUNTER,
};
use smithay::wayland::compositor::{
    with_states, with_surface_tree_downward, CompositorClientState, CompositorHandler,
    CompositorState, HookId, SurfaceData, TraversalAction,
};
use smithay::wayland::cursor_shape::CursorShapeManagerState;
use smithay::wayland::dmabuf::DmabufState;
use smithay::wayland::fractional_scale::FractionalScaleManagerState;
use smithay::wayland::idle_inhibit::IdleInhibitManagerState;
use smithay::wayland::idle_notify::IdleNotifierState;
use smithay::wayland::input_method::{InputMethodManagerState, InputMethodSeat};
use smithay::wayland::keyboard_shortcuts_inhibit::{
    KeyboardShortcutsInhibitState, KeyboardShortcutsInhibitor,
};
use smithay::wayland::output::OutputManagerState;
use smithay::wayland::pointer_constraints::{with_pointer_constraint, PointerConstraintsState};
use smithay::wayland::pointer_gestures::PointerGesturesState;
use smithay::wayland::presentation::PresentationState;
use smithay::wayland::relative_pointer::RelativePointerManagerState;
use smithay::wayland::security_context::SecurityContextState;
use smithay::wayland::selection::data_device::{set_data_device_selection, DataDeviceState};
use smithay::wayland::selection::ext_data_control::DataControlState as ExtDataControlState;
use smithay::wayland::selection::primary_selection::PrimarySelectionState;
use smithay::wayland::selection::wlr_data_control::DataControlState as WlrDataControlState;
use smithay::wayland::session_lock::{LockSurface, SessionLockManagerState, SessionLocker};
use smithay::wayland::shell::kde::decoration::KdeDecorationState;
use smithay::wayland::shell::wlr_layer::{self, Layer, WlrLayerShellState};
use smithay::wayland::shell::xdg::decoration::XdgDecorationState;
use smithay::wayland::shell::xdg::XdgShellState;
use smithay::wayland::shm::ShmState;
#[cfg(test)]
use smithay::wayland::single_pixel_buffer::SinglePixelBufferState;
use smithay::wayland::socket::ListeningSocketSource;
use smithay::wayland::tablet_manager::TabletManagerState;
use smithay::wayland::text_input::TextInputManagerState;
use smithay::wayland::viewporter::ViewporterState;
use smithay::wayland::virtual_keyboard::VirtualKeyboardManagerState;
use smithay::wayland::xdg_activation::XdgActivationState;
use smithay::wayland::xdg_foreign::XdgForeignState;

use crate::animation::Clock;
use crate::backend::tty::SurfaceDmabufFeedback;
use crate::backend::{Backend, Headless, RenderResult, Tty, Winit};
use crate::cursor::{CursorManager, CursorTextureCache, RenderCursor, XCursor};
#[cfg(feature = "dbus")]
use crate::dbus::gnome_shell_introspect::{self, IntrospectToNiri, NiriToIntrospect};
#[cfg(feature = "dbus")]
use crate::dbus::gnome_shell_screenshot::{NiriToScreenshot, ScreenshotToNiri};
#[cfg(feature = "xdp-gnome-screencast")]
use crate::dbus::mutter_screen_cast::{self, ScreenCastToNiri};
use crate::frame_clock::FrameClock;
use crate::handlers::{configure_lock_surface, XDG_ACTIVATION_TOKEN_TIMEOUT};
use crate::input::pick_color_grab::PickColorGrab;
use crate::input::scroll_swipe_gesture::ScrollSwipeGesture;
use crate::input::scroll_tracker::ScrollTracker;
use crate::input::{
    apply_libinput_settings, mods_with_finger_scroll_binds, mods_with_mouse_binds,
    mods_with_wheel_binds, TabletData,
};
use crate::ipc::server::IpcServer;
use crate::layer::mapped::LayerSurfaceRenderElement;
use crate::layer::MappedLayer;
use crate::layout::tile::TileRenderElement;
use crate::layout::workspace::{Workspace, WorkspaceId};
use crate::layout::{HitType, Layout, LayoutElement as _, MonitorRenderElement};
use crate::niri_render_elements;
use crate::protocols::foreign_toplevel::{self, ForeignToplevelManagerState};
use crate::protocols::gamma_control::GammaControlManagerState;
use crate::protocols::mutter_x11_interop::MutterX11InteropManagerState;
use crate::protocols::output_management::OutputManagementManagerState;
use crate::protocols::screencopy::{Screencopy, ScreencopyBuffer, ScreencopyManagerState};
use crate::protocols::virtual_pointer::VirtualPointerManagerState;
use crate::pw_utils::{Cast, PipeWire};
#[cfg(feature = "xdp-gnome-screencast")]
use crate::pw_utils::{CastSizeChange, PwToNiri};
use crate::render_helpers::debug::draw_opaque_regions;
use crate::render_helpers::primary_gpu_texture::PrimaryGpuTextureRenderElement;
use crate::render_helpers::renderer::NiriRenderer;
use crate::render_helpers::texture::TextureBuffer;
use crate::render_helpers::{
    encompassing_geo, render_to_dmabuf, render_to_encompassing_texture, render_to_shm,
    render_to_texture, render_to_vec, shaders, RenderTarget, SplitElements,
};
use crate::ui::config_error_notification::ConfigErrorNotification;
use crate::ui::exit_confirm_dialog::ExitConfirmDialog;
use crate::ui::hotkey_overlay::HotkeyOverlay;
use crate::ui::screen_transition::{self, ScreenTransition};
use crate::ui::screenshot_ui::{OutputScreenshot, ScreenshotUi, ScreenshotUiRenderElement};
use crate::utils::scale::{closest_representable_scale, guess_monitor_scale};
use crate::utils::spawning::CHILD_ENV;
use crate::utils::{
    center, center_f64, expand_home, get_monotonic_time, ipc_transform_to_smithay, is_mapped,
    logical_output, make_screenshot_path, output_matches_name, output_size, send_scale_transform,
    write_png_rgba8,
};
use crate::window::mapped::MappedId;
use crate::window::{InitialConfigureState, Mapped, ResolvedWindowRules, Unmapped, WindowRef};

const CLEAR_COLOR_LOCKED: [f32; 4] = [0.3, 0.1, 0.1, 1.];

// We'll try to send frame callbacks at least once a second. We'll make a timer that fires once a
// second, so with the worst timing the maximum interval between two frame callbacks for a surface
// should be ~1.995 seconds.
const FRAME_CALLBACK_THROTTLE: Option<Duration> = Some(Duration::from_millis(995));

pub struct Niri {
    pub config: Rc<RefCell<Config>>,

    /// Output config from the config file.
    ///
    /// This does not include transient output config changes done via IPC. It is only used when
    /// reloading the config from disk to determine if the output configuration should be reloaded
    /// (and transient changes dropped).
    pub config_file_output_config: niri_config::Outputs,

    pub event_loop: LoopHandle<'static, State>,
    pub scheduler: Scheduler<()>,
    pub stop_signal: LoopSignal,
    pub display_handle: DisplayHandle,

    /// Name of the Wayland socket.
    ///
    /// This is `None` when creating `Niri` without a Wayland socket.
    pub socket_name: Option<OsString>,

    pub start_time: Instant,

    /// Whether the at-startup=true window rules are active.
    pub is_at_startup: bool,

    /// Clock for driving animations.
    pub clock: Clock,

    // Each workspace corresponds to a Space. Each workspace generally has one Output mapped to it,
    // however it may have none (when there are no outputs connected) or multiple (when mirroring).
    pub layout: Layout<Mapped>,

    // This space does not actually contain any windows, but all outputs are mapped into it
    // according to their global position.
    pub global_space: Space<Window>,

    /// Mapped outputs, sorted by their name and position.
    pub sorted_outputs: Vec<Output>,

    // Windows which don't have a buffer attached yet.
    pub unmapped_windows: HashMap<WlSurface, Unmapped>,

    /// Layer surfaces which don't have a buffer attached yet.
    pub unmapped_layer_surfaces: HashSet<WlSurface>,

    /// Extra data for mapped layer surfaces.
    pub mapped_layer_surfaces: HashMap<LayerSurface, MappedLayer>,

    // Cached root surface for every surface, so that we can access it in destroyed() where the
    // normal get_parent() is cleared out.
    pub root_surface: HashMap<WlSurface, WlSurface>,

    // Dmabuf readiness pre-commit hook for a surface.
    pub dmabuf_pre_commit_hook: HashMap<WlSurface, HookId>,

    /// Clients to notify about their blockers being cleared.
    pub blocker_cleared_tx: Sender<Client>,
    pub blocker_cleared_rx: Receiver<Client>,

    pub output_state: HashMap<Output, OutputState>,

    // When false, we're idling with monitors powered off.
    pub monitors_active: bool,

    /// Whether the laptop lid is closed.
    ///
    /// Libinput guarantees that the lid switch starts in open state, and if it was closed during
    /// startup, libinput will immediately send a closed event.
    pub is_lid_closed: bool,

    pub devices: HashSet<input::Device>,
    pub tablets: HashMap<input::Device, TabletData>,
    pub touch: HashSet<input::Device>,

    // Smithay state.
    pub compositor_state: CompositorState,
    pub xdg_shell_state: XdgShellState,
    pub xdg_decoration_state: XdgDecorationState,
    pub kde_decoration_state: KdeDecorationState,
    pub layer_shell_state: WlrLayerShellState,
    pub session_lock_state: SessionLockManagerState,
    pub foreign_toplevel_state: ForeignToplevelManagerState,
    pub screencopy_state: ScreencopyManagerState,
    pub output_management_state: OutputManagementManagerState,
    pub viewporter_state: ViewporterState,
    pub xdg_foreign_state: XdgForeignState,
    pub shm_state: ShmState,
    pub output_manager_state: OutputManagerState,
    pub dmabuf_state: DmabufState,
    pub fractional_scale_manager_state: FractionalScaleManagerState,
    pub seat_state: SeatState<State>,
    pub tablet_state: TabletManagerState,
    pub text_input_state: TextInputManagerState,
    pub input_method_state: InputMethodManagerState,
    pub keyboard_shortcuts_inhibit_state: KeyboardShortcutsInhibitState,
    pub virtual_keyboard_state: VirtualKeyboardManagerState,
    pub virtual_pointer_state: VirtualPointerManagerState,
    pub pointer_gestures_state: PointerGesturesState,
    pub relative_pointer_state: RelativePointerManagerState,
    pub pointer_constraints_state: PointerConstraintsState,
    pub idle_notifier_state: IdleNotifierState<State>,
    pub idle_inhibit_manager_state: IdleInhibitManagerState,
    pub data_device_state: DataDeviceState,
    pub primary_selection_state: PrimarySelectionState,
    pub wlr_data_control_state: WlrDataControlState,
    pub ext_data_control_state: ExtDataControlState,
    pub popups: PopupManager,
    pub popup_grab: Option<PopupGrabState>,
    pub presentation_state: PresentationState,
    pub security_context_state: SecurityContextState,
    pub gamma_control_manager_state: GammaControlManagerState,
    pub activation_state: XdgActivationState,
    pub mutter_x11_interop_state: MutterX11InteropManagerState,

    // This will not work as is outside of tests, so it is gated with #[cfg(test)] for now. In
    // particular, shaders will need to learn about the single pixel buffer. Also, it must be
    // verified that a black single-pixel-buffer background lets the foreground surface to be
    // unredirected.
    //
    // https://github.com/YaLTeR/niri/issues/619
    #[cfg(test)]
    pub single_pixel_buffer_state: SinglePixelBufferState,

    pub seat: Seat<State>,
    /// Scancodes of the keys to suppress.
    pub suppressed_keys: HashSet<Keycode>,
    /// Button codes of the mouse buttons to suppress.
    pub suppressed_buttons: HashSet<u32>,
    pub bind_cooldown_timers: HashMap<Key, RegistrationToken>,
    pub bind_repeat_timer: Option<RegistrationToken>,
    pub keyboard_focus: KeyboardFocus,
    pub layer_shell_on_demand_focus: Option<LayerSurface>,
    pub previously_focused_window: Option<Window>,
    pub idle_inhibiting_surfaces: HashSet<WlSurface>,
    pub is_fdo_idle_inhibited: Arc<AtomicBool>,
    pub keyboard_shortcuts_inhibiting_surfaces: HashMap<WlSurface, KeyboardShortcutsInhibitor>,

    pub cursor_manager: CursorManager,
    pub cursor_texture_cache: CursorTextureCache,
    pub cursor_shape_manager_state: CursorShapeManagerState,
    pub dnd_icon: Option<DndIcon>,
    /// Contents under pointer.
    ///
    /// Periodically updated: on motion and other events and in the loop callback. If you require
    /// the real up-to-date contents somewhere, it's better to recompute on the spot.
    ///
    /// This is not pointer focus. I.e. during a click grab, the pointer focus remains on the
    /// client with the grab, but this field will keep updating to the latest contents as if no
    /// grab was active.
    ///
    /// This is primarily useful for emitting pointer motion events for surfaces that move
    /// underneath the cursor on their own (i.e. when the tiling layout moves). In this case, not
    /// taking grabs into account is expected, because we pass the information to pointer.motion()
    /// which passes it down through grabs, which decide what to do with it as they see fit.
    pub pointer_contents: PointContents,
    /// Whether the pointer is hidden, for example due to a previous touch input.
    ///
    /// When this happens, the pointer also loses any focus. This is so that touch can prevent
    /// various tooltips from sticking around.
    pub pointer_hidden: bool,
    pub pointer_inactivity_timer: Option<RegistrationToken>,
    /// Whether the pointer inactivity timer got reset this event loop iteration.
    ///
    /// Used for limiting the reset to once per iteration, so that it's not spammed with high
    /// resolution mice.
    pub pointer_inactivity_timer_got_reset: bool,
    /// Whether the (idle notifier) activity was notified this event loop iteration.
    ///
    /// Used for limiting the notify to once per iteration, so that it's not spammed with high
    /// resolution mice.
    pub notified_activity_this_iteration: bool,
    pub pointer_inside_hot_corner: bool,
    pub tablet_cursor_location: Option<Point<f64, Logical>>,
    pub gesture_swipe_3f_cumulative: Option<(f64, f64)>,
    pub overview_scroll_swipe_gesture: ScrollSwipeGesture,
    pub vertical_wheel_tracker: ScrollTracker,
    pub horizontal_wheel_tracker: ScrollTracker,
    pub mods_with_mouse_binds: HashSet<Modifiers>,
    pub mods_with_wheel_binds: HashSet<Modifiers>,
    pub vertical_finger_scroll_tracker: ScrollTracker,
    pub horizontal_finger_scroll_tracker: ScrollTracker,
    pub mods_with_finger_scroll_binds: HashSet<Modifiers>,

    pub lock_state: LockState,

    pub screenshot_ui: ScreenshotUi,
    pub config_error_notification: ConfigErrorNotification,
    pub hotkey_overlay: HotkeyOverlay,
    pub exit_confirm_dialog: Option<ExitConfirmDialog>,

    pub pick_window: Option<async_channel::Sender<Option<MappedId>>>,
    pub pick_color: Option<async_channel::Sender<Option<niri_ipc::PickedColor>>>,

    pub debug_draw_opaque_regions: bool,
    pub debug_draw_damage: bool,

    #[cfg(feature = "dbus")]
    pub dbus: Option<crate::dbus::DBusServers>,
    #[cfg(feature = "dbus")]
    pub inhibit_power_key_fd: Option<zbus::zvariant::OwnedFd>,

    pub ipc_server: Option<IpcServer>,
    pub ipc_outputs_changed: bool,

    // Casts are dropped before PipeWire to prevent a double-free (yay).
    pub casts: Vec<Cast>,
    pub pipewire: Option<PipeWire>,
    #[cfg(feature = "xdp-gnome-screencast")]
    pub pw_to_niri: calloop::channel::Sender<PwToNiri>,

    // Screencast output for each mapped window.
    #[cfg(feature = "xdp-gnome-screencast")]
    pub mapped_cast_output: HashMap<Window, Output>,

    /// Window ID for the "dynamic cast" special window for the xdp-gnome picker.
    #[cfg(feature = "xdp-gnome-screencast")]
    pub dynamic_cast_id_for_portal: MappedId,

    // List of windows for MRU prev/next traversal.
    // Only defined when there is an active traversal in progress
    pub window_mru: Option<WindowMRU>,

    pending_mru_commit: Option<PendingMruCommit>,    
}

#[derive(Debug)]
pub struct DndIcon {
    pub surface: WlSurface,
    pub offset: Point<i32, Logical>,
}

pub struct OutputState {
    pub global: GlobalId,
    pub frame_clock: FrameClock,
    pub redraw_state: RedrawState,
    pub on_demand_vrr_enabled: bool,
    // After the last redraw, some ongoing animations still remain.
    pub unfinished_animations_remain: bool,
    /// Last sequence received in a vblank event.
    pub last_drm_sequence: Option<u32>,
    /// Sequence for frame callback throttling.
    ///
    /// We want to send frame callbacks for each surface at most once per monitor refresh cycle.
    ///
    /// Even if a surface commit resulted in empty damage to the monitor, we want to delay the next
    /// frame callback until roughly when a VBlank would occur, had the monitor been damaged. This
    /// is necessary to prevent clients busy-looping with frame callbacks that result in empty
    /// damage.
    ///
    /// This counter wrapping-increments by 1 every time we move into the next refresh cycle, as
    /// far as frame callback throttling is concerned. Specifically, it happens:
    ///
    /// 1. Upon a successful DRM frame submission. Notably, we don't wait for the VBlank here,
    ///    because the client buffers are already "latched" at the point of submission. Even if a
    ///    client submits a new buffer right away, we will wait for a VBlank to draw it, which
    ///    means that busy looping is avoided.
    /// 2. If a frame resulted in empty damage, a timer is queued to fire roughly when a VBlank
    ///    would occur, based on the last presentation time and output refresh interval. Sequence
    ///    is incremented in that timer, before attempting a redraw or sending frame callbacks.
    pub frame_callback_sequence: u32,
    /// Solid color buffer for the background that we use instead of clearing to avoid damage
    /// tracking issues and make screenshots easier.
    pub background_buffer: SolidColorBuffer,
    pub backdrop_buffer: SolidColorBuffer,
    pub lock_render_state: LockRenderState,
    pub lock_surface: Option<LockSurface>,
    pub lock_color_buffer: SolidColorBuffer,
    screen_transition: Option<ScreenTransition>,
    /// Damage tracker used for the debug damage visualization.
    pub debug_damage_tracker: OutputDamageTracker,
}

#[derive(Debug, Default)]
pub enum RedrawState {
    /// The compositor is idle.
    #[default]
    Idle,
    /// A redraw is queued.
    Queued,
    /// We submitted a frame to the KMS and waiting for it to be presented.
    WaitingForVBlank { redraw_needed: bool },
    /// We did not submit anything to KMS and made a timer to fire at the estimated VBlank.
    WaitingForEstimatedVBlank(RegistrationToken),
    /// A redraw is queued on top of the above.
    WaitingForEstimatedVBlankAndQueued(RegistrationToken),
}

pub struct PopupGrabState {
    pub root: WlSurface,
    pub grab: PopupGrab<State>,
    pub has_keyboard_grab: bool,
}

// The surfaces here are always toplevel surfaces focused as far as niri's logic is concerned, even
// when popup grabs are active (which means the real keyboard focus is on a popup descending from
// that toplevel surface).
#[derive(Debug, Clone, PartialEq, Eq)]
pub enum KeyboardFocus {
    // Layout is focused by default if there's nothing else to focus.
    Layout { surface: Option<WlSurface> },
    LayerShell { surface: WlSurface },
    LockScreen { surface: Option<WlSurface> },
    ScreenshotUi,
    Overview,
}

#[derive(Default, Clone, PartialEq)]
pub struct PointContents {
    // Output under point.
    pub output: Option<Output>,
    // Surface under point and its location in the global coordinate space.
    //
    // Can be `None` even when `window` is set, for example when the pointer is over the niri
    // border around the window.
    pub surface: Option<(WlSurface, Point<f64, Logical>)>,
    // If surface belongs to a window, this is that window.
    pub window: Option<(Window, HitType)>,
    // If surface belongs to a layer surface, this is that layer surface.
    pub layer: Option<LayerSurface>,
}

#[derive(Debug, Default)]
pub enum LockState {
    #[default]
    Unlocked,
    WaitingForSurfaces {
        confirmation: SessionLocker,
        deadline_token: RegistrationToken,
    },
    Locking(SessionLocker),
    Locked(ExtSessionLockV1),
}

#[derive(PartialEq, Eq)]
pub enum LockRenderState {
    /// The output displays a normal session frame.
    Unlocked,
    /// The output displays a locked frame.
    Locked,
}

// Not related to the one in Smithay.
//
// This state keeps track of when a surface last received a frame callback.
struct SurfaceFrameThrottlingState {
    /// Output and sequence that the frame callback was last sent at.
    last_sent_at: RefCell<Option<(Output, u32)>>,
}

pub enum CenterCoords {
    Separately,
    Both,
    // Force centering even if the cursor is already in the rectangle.
    BothAlways,
}

#[derive(Clone, PartialEq, Eq)]
pub enum CastTarget {
    // Dynamic cast before selecting anything.
    Nothing,
    Output(WeakOutput),
    Window { id: u64 },
}

/// Window MRU traversal context.
#[derive(Debug)]
pub struct WindowMRU {
    /// List of window ids to be traversed in MRU order.
    pub ids: Vec<MappedId>,

    /// Current index in the MRU traversal.
    pub current: usize,
}

/// Pending update to a window's focus timestamp.
#[derive(Debug)]
struct PendingMruCommit {
    id: MappedId,
    token: RegistrationToken,
    stamp: Instant,
}

impl RedrawState {
    fn queue_redraw(self) -> Self {
        match self {
            RedrawState::Idle => RedrawState::Queued,
            RedrawState::WaitingForEstimatedVBlank(token) => {
                RedrawState::WaitingForEstimatedVBlankAndQueued(token)
            }

            // A redraw is already queued.
            value @ (RedrawState::Queued | RedrawState::WaitingForEstimatedVBlankAndQueued(_)) => {
                value
            }

            // We're waiting for VBlank, request a redraw afterwards.
            RedrawState::WaitingForVBlank { .. } => RedrawState::WaitingForVBlank {
                redraw_needed: true,
            },
        }
    }
}

impl Default for SurfaceFrameThrottlingState {
    fn default() -> Self {
        Self {
            last_sent_at: RefCell::new(None),
        }
    }
}

impl KeyboardFocus {
    pub fn surface(&self) -> Option<&WlSurface> {
        match self {
            KeyboardFocus::Layout { surface } => surface.as_ref(),
            KeyboardFocus::LayerShell { surface } => Some(surface),
            KeyboardFocus::LockScreen { surface } => surface.as_ref(),
            KeyboardFocus::ScreenshotUi => None,
            KeyboardFocus::Overview => None,
        }
    }

    pub fn into_surface(self) -> Option<WlSurface> {
        match self {
            KeyboardFocus::Layout { surface } => surface,
            KeyboardFocus::LayerShell { surface } => Some(surface),
            KeyboardFocus::LockScreen { surface } => surface,
            KeyboardFocus::ScreenshotUi => None,
            KeyboardFocus::Overview => None,
        }
    }

    pub fn is_layout(&self) -> bool {
        matches!(self, KeyboardFocus::Layout { .. })
    }

    pub fn is_overview(&self) -> bool {
        matches!(self, KeyboardFocus::Overview)
    }
}

pub struct State {
    pub backend: Backend,
    pub niri: Niri,
}

impl State {
    pub fn new(
        config: Config,
        event_loop: LoopHandle<'static, State>,
        stop_signal: LoopSignal,
        display: Display<State>,
        headless: bool,
        create_wayland_socket: bool,
    ) -> Result<Self, Box<dyn std::error::Error>> {
        let _span = tracy_client::span!("State::new");

        let config = Rc::new(RefCell::new(config));

        let has_display = env::var_os("WAYLAND_DISPLAY").is_some()
            || env::var_os("WAYLAND_SOCKET").is_some()
            || env::var_os("DISPLAY").is_some();

        let mut backend = if headless {
            let headless = Headless::new();
            Backend::Headless(headless)
        } else if has_display {
            let winit = Winit::new(config.clone(), event_loop.clone())?;
            Backend::Winit(winit)
        } else {
            let tty = Tty::new(config.clone(), event_loop.clone())
                .context("error initializing the TTY backend")?;
            Backend::Tty(tty)
        };

        let mut niri = Niri::new(
            config.clone(),
            event_loop,
            stop_signal,
            display,
            &backend,
            create_wayland_socket,
        );
        backend.init(&mut niri);

        let mut state = Self { backend, niri };

        // Load the xkb_file config option if set by the user.
        state.load_xkb_file();
        // Initialize some IPC server state.
        state.ipc_keyboard_layouts_changed();
        // Focus the default monitor if set by the user.
        state.focus_default_monitor();

        Ok(state)
    }

    pub fn refresh_and_flush_clients(&mut self) {
        let _span = tracy_client::span!("State::refresh_and_flush_clients");

        self.refresh();

        // Advance animations to the current time (not target render time) before rendering outputs
        // in order to clear completed animations and render elements. Even if we're not rendering,
        // it's good to advance every now and then so the workspace clean-up and animations don't
        // build up (the 1 second frame callback timer will call this line).
        self.niri.advance_animations();

        self.niri.redraw_queued_outputs(&mut self.backend);

        {
            let _span = tracy_client::span!("flush_clients");
            self.niri.display_handle.flush_clients().unwrap();
        }

        // Clear the time so it's fetched afresh next iteration.
        self.niri.clock.clear();
        self.niri.pointer_inactivity_timer_got_reset = false;
        self.niri.notified_activity_this_iteration = false;
    }

    fn refresh(&mut self) {
        let _span = tracy_client::span!("State::refresh");

        // Handle commits for surfaces whose blockers cleared this cycle. This should happen before
        // layout.refresh() since this is where these surfaces handle commits.
        self.notify_blocker_cleared();

        // These should be called periodically, before flushing the clients.
        self.niri.popups.cleanup();
        self.refresh_popup_grab();
        self.update_keyboard_focus();

        // Should be called before refresh_layout() because that one will refresh other window
        // states and then send a pending configure.
        self.niri.refresh_window_states();

        // Needs to be called after updating the keyboard focus.
        self.niri.refresh_layout();

        self.niri.cursor_manager.check_cursor_image_surface_alive();
        self.niri.refresh_pointer_outputs();
        self.niri.global_space.refresh();
        self.niri.refresh_idle_inhibit();
        self.refresh_pointer_contents();
        foreign_toplevel::refresh(self);

        #[cfg(feature = "xdp-gnome-screencast")]
        self.niri.refresh_mapped_cast_outputs();
        // Should happen before refresh_window_rules(), but after anything that can start or stop
        // screencasts.
        #[cfg(feature = "xdp-gnome-screencast")]
        self.niri.refresh_mapped_cast_window_rules();

        self.niri.refresh_window_rules();
        self.refresh_ipc_outputs();
        self.ipc_refresh_layout();
        self.ipc_refresh_keyboard_layout_index();
    }

    fn notify_blocker_cleared(&mut self) {
        let dh = self.niri.display_handle.clone();
        while let Ok(client) = self.niri.blocker_cleared_rx.try_recv() {
            trace!("calling blocker_cleared");
            self.client_compositor_state(&client)
                .blocker_cleared(self, &dh);
        }
    }

    pub fn move_cursor(&mut self, location: Point<f64, Logical>) {
        let under = self.niri.contents_under(location);
        self.niri.pointer_contents.clone_from(&under);

        let pointer = &self.niri.seat.get_pointer().unwrap();
        pointer.motion(
            self,
            under.surface,
            &MotionEvent {
                location,
                serial: SERIAL_COUNTER.next_serial(),
                time: get_monotonic_time().as_millis() as u32,
            },
        );
        pointer.frame(self);

        self.niri.maybe_activate_pointer_constraint();

        // We do not show the pointer on programmatic or keyboard movement.

        // FIXME: granular
        self.niri.queue_redraw_all();
    }

    /// Moves cursor within the specified rectangle, only adjusting coordinates if needed.
    fn move_cursor_to_rect(&mut self, rect: Rectangle<f64, Logical>, mode: CenterCoords) -> bool {
        let pointer = &self.niri.seat.get_pointer().unwrap();
        let cur_loc = pointer.current_location();
        let x_in_bound = cur_loc.x >= rect.loc.x && cur_loc.x <= rect.loc.x + rect.size.w;
        let y_in_bound = cur_loc.y >= rect.loc.y && cur_loc.y <= rect.loc.y + rect.size.h;

        let p = match mode {
            CenterCoords::Separately => {
                if x_in_bound && y_in_bound {
                    return false;
                } else if y_in_bound {
                    // adjust x
                    Point::from((rect.loc.x + rect.size.w / 2.0, cur_loc.y))
                } else if x_in_bound {
                    // adjust y
                    Point::from((cur_loc.x, rect.loc.y + rect.size.h / 2.0))
                } else {
                    // adjust x and y
                    center_f64(rect)
                }
            }
            CenterCoords::Both => {
                if x_in_bound && y_in_bound {
                    return false;
                } else {
                    // adjust x and y
                    center_f64(rect)
                }
            }
            CenterCoords::BothAlways => center_f64(rect),
        };

        self.move_cursor(p);
        true
    }

    pub fn move_cursor_to_focused_tile(&mut self, mode: CenterCoords) -> bool {
        if !self.niri.keyboard_focus.is_layout() {
            return false;
        }

        if self.niri.tablet_cursor_location.is_some() {
            return false;
        }

        let Some(output) = self.niri.layout.active_output() else {
            return false;
        };
        let monitor = self.niri.layout.monitor_for_output(output).unwrap();

        let mut rv = false;
        let rect = monitor.active_tile_visual_rectangle();

        if let Some(rect) = rect {
            let output_geo = self.niri.global_space.output_geometry(output).unwrap();
            let mut rect = rect;
            rect.loc += output_geo.loc.to_f64();
            rv = self.move_cursor_to_rect(rect, mode);
        }

        rv
    }

    pub fn focus_default_monitor(&mut self) {
        // Our default target is the first output in sorted order.
        let Some(mut target) = self.niri.sorted_outputs.first().cloned() else {
            // No outputs are connected.
            return;
        };

        let config = self.niri.config.borrow();
        for config in &config.outputs.0 {
            if !config.focus_at_startup {
                continue;
            }
            if let Some(output) = self.niri.output_by_name_match(&config.name) {
                target = output.clone();
                break;
            }
        }
        drop(config);

        self.niri.layout.focus_output(&target);
        self.move_cursor_to_output(&target);
    }

    /// Focus a specific window, taking care of a potential active output change and cursor
    /// warp.
    pub fn focus_window(&mut self, window: &Window) {
        let active_output = self.niri.layout.active_output().cloned();

        self.niri.layout.activate_window(window);

        let new_active = self.niri.layout.active_output().cloned();
        #[allow(clippy::collapsible_if)]
        if new_active != active_output {
            if !self.maybe_warp_cursor_to_focus_centered() {
                self.move_cursor_to_output(&new_active.unwrap());
            }
        } else {
            self.maybe_warp_cursor_to_focus();
        }

        // FIXME: granular
        self.niri.queue_redraw_all();
    }

    /// Focus the next window in MRU order.
    pub fn focus_window_mru_next(&mut self) {
        let mut wmru = self
            .niri
            .window_mru
            .take()
            .unwrap_or_else(|| WindowMRU::new(&mut self.niri));

        if let Some(window) = wmru.advance(&self.niri, false) {
            self.focus_window(&window);
        }
        self.niri.window_mru.replace(wmru);
    }

    /// Focus the previous window in MRU order.
    pub fn focus_window_mru_previous(&mut self) {
        let mut wmru = self
            .niri
            .window_mru
            .take()
            .unwrap_or_else(|| WindowMRU::new(&mut self.niri));

        if let Some(window) = wmru.advance(&self.niri, true) {
            self.focus_window(&window);
        }
        self.niri.window_mru.replace(wmru);
    }

    pub fn maybe_warp_cursor_to_focus(&mut self) -> bool {
        let focused = match self.niri.config.borrow().input.warp_mouse_to_focus {
            None => return false,
            Some(inner) => match inner.mode {
                None => CenterCoords::Separately,
                Some(WarpMouseToFocusMode::CenterXy) => CenterCoords::Both,
                Some(WarpMouseToFocusMode::CenterXyAlways) => CenterCoords::BothAlways,
            },
        };
        self.move_cursor_to_focused_tile(focused)
    }

    pub fn maybe_warp_cursor_to_focus_centered(&mut self) -> bool {
        let focused = match self.niri.config.borrow().input.warp_mouse_to_focus {
            None => return false,
            Some(inner) => match inner.mode {
                None => CenterCoords::Both,
                Some(WarpMouseToFocusMode::CenterXy) => CenterCoords::Both,
                Some(WarpMouseToFocusMode::CenterXyAlways) => CenterCoords::BothAlways,
            },
        };
        self.move_cursor_to_focused_tile(focused)
    }

    pub fn refresh_pointer_contents(&mut self) {
        let _span = tracy_client::span!("Niri::refresh_pointer_contents");

        let pointer = &self.niri.seat.get_pointer().unwrap();
        let location = pointer.current_location();

        if !self.niri.is_locked() && !self.niri.screenshot_ui.is_open() {
            // Don't refresh cursor focus during transitions.
            if let Some((output, _)) = self.niri.output_under(location) {
                let monitor = self.niri.layout.monitor_for_output(output).unwrap();
                if monitor.are_transitions_ongoing() {
                    return;
                }
            }
        }

        if !self.update_pointer_contents() {
            return;
        }

        pointer.frame(self);

        // Pointer motion from a surface to nothing triggers a cursor change to default, which
        // means we may need to redraw.

        // FIXME: granular
        self.niri.queue_redraw_all();
    }

    pub fn update_pointer_contents(&mut self) -> bool {
        let _span = tracy_client::span!("Niri::update_pointer_contents");

        let pointer = &self.niri.seat.get_pointer().unwrap();
        let location = pointer.current_location();
        let under = if self.niri.pointer_hidden {
            PointContents::default()
        } else {
            self.niri.contents_under(location)
        };

        // We're not changing the global cursor location here, so if the contents did not change,
        // then nothing changed.
        if self.niri.pointer_contents == under {
            return false;
        }

        self.niri.pointer_contents.clone_from(&under);

        pointer.motion(
            self,
            under.surface,
            &MotionEvent {
                location,
                serial: SERIAL_COUNTER.next_serial(),
                time: get_monotonic_time().as_millis() as u32,
            },
        );

        self.niri.maybe_activate_pointer_constraint();

        true
    }

    pub fn move_cursor_to_output(&mut self, output: &Output) {
        let geo = self.niri.global_space.output_geometry(output).unwrap();
        self.move_cursor(center(geo).to_f64());
    }

    pub fn refresh_popup_grab(&mut self) {
        let keyboard_grabbed = self.niri.seat.input_method().keyboard_grabbed();

        if let Some(grab) = &mut self.niri.popup_grab {
            if grab.grab.has_ended() {
                self.niri.popup_grab = None;
            } else if keyboard_grabbed {
                // HACK: remove popup grab if IME grabbed the keyboard, because we can't yet do
                // popup grabs together with an IME grab.
                // FIXME: do this properly.
                grab.grab.ungrab(PopupUngrabStrategy::All);
                self.niri.seat.get_pointer().unwrap().unset_grab(
                    self,
                    SERIAL_COUNTER.next_serial(),
                    get_monotonic_time().as_millis() as u32,
                );
                self.niri.popup_grab = None;
            }
        }
    }

    pub fn update_keyboard_focus(&mut self) {
        // Clean up on-demand layer surface focus if necessary.
        if let Some(surface) = &self.niri.layer_shell_on_demand_focus {
            // Still alive and has on-demand interactivity.
            let good = surface.alive()
                && surface.cached_state().keyboard_interactivity
                    == wlr_layer::KeyboardInteractivity::OnDemand;
            if !good {
                self.niri.layer_shell_on_demand_focus = None;
            }
        }

        // Compute the current focus.
        let focus = if self.niri.is_locked() {
            KeyboardFocus::LockScreen {
                surface: self.niri.lock_surface_focus(),
            }
        } else if self.niri.screenshot_ui.is_open() {
            KeyboardFocus::ScreenshotUi
        } else if let Some(output) = self.niri.layout.active_output() {
            let mon = self.niri.layout.monitor_for_output(output).unwrap();
            let layers = layer_map_for_output(output);

            // Explicitly check for layer-shell popup grabs here, our keyboard focus will stay on
            // the root layer surface while it has grabs.
            let layer_grab = self.niri.popup_grab.as_ref().and_then(|g| {
                layers
                    .layer_for_surface(&g.root, WindowSurfaceType::TOPLEVEL)
                    .and_then(|l| l.can_receive_keyboard_focus().then(|| (&g.root, l.layer())))
            });
            let grab_on_layer = |layer: Layer| {
                layer_grab
                    .and_then(move |(s, l)| if l == layer { Some(s.clone()) } else { None })
                    .map(|surface| KeyboardFocus::LayerShell { surface })
            };

            let layout_focus = || {
                self.niri
                    .layout
                    .focus()
                    .map(|win| win.toplevel().wl_surface().clone())
                    .map(|surface| KeyboardFocus::Layout {
                        surface: Some(surface),
                    })
            };

            let excl_focus_on_layer = |layer| {
                layers.layers_on(layer).find_map(|surface| {
                    let can_receive_exclusive_focus = surface.cached_state().keyboard_interactivity
                        == wlr_layer::KeyboardInteractivity::Exclusive;
                    can_receive_exclusive_focus
                        .then(|| surface.wl_surface().clone())
                        .map(|surface| KeyboardFocus::LayerShell { surface })
                })
            };

            let on_d_focus_on_layer = |layer| {
                layers.layers_on(layer).find_map(|surface| {
                    let is_on_demand_surface =
                        Some(surface) == self.niri.layer_shell_on_demand_focus.as_ref();
                    is_on_demand_surface
                        .then(|| surface.wl_surface().clone())
                        .map(|surface| KeyboardFocus::LayerShell { surface })
                })
            };

            // Prefer exclusive focus on a layer, then check on-demand focus.
            let focus_on_layer =
                |layer| excl_focus_on_layer(layer).or_else(|| on_d_focus_on_layer(layer));

            let is_overview_open = self.niri.layout.is_overview_open();

            let mut surface = grab_on_layer(Layer::Overlay);
            // FIXME: we shouldn't prioritize the top layer grabs over regular overlay input or a
            // fullscreen layout window. This will need tracking in grab() to avoid handing it out
            // in the first place. Or a better way to structure this code.
            surface = surface.or_else(|| grab_on_layer(Layer::Top));

            if !is_overview_open {
                surface = surface.or_else(|| grab_on_layer(Layer::Bottom));
                surface = surface.or_else(|| grab_on_layer(Layer::Background));
            }

            surface = surface.or_else(|| focus_on_layer(Layer::Overlay));

            if mon.render_above_top_layer() {
                surface = surface.or_else(layout_focus);
                surface = surface.or_else(|| focus_on_layer(Layer::Top));
                surface = surface.or_else(|| focus_on_layer(Layer::Bottom));
                surface = surface.or_else(|| focus_on_layer(Layer::Background));
            } else {
                surface = surface.or_else(|| focus_on_layer(Layer::Top));

                if is_overview_open {
                    surface = Some(surface.unwrap_or(KeyboardFocus::Overview));
                }

                surface = surface.or_else(|| on_d_focus_on_layer(Layer::Bottom));
                surface = surface.or_else(|| on_d_focus_on_layer(Layer::Background));
                surface = surface.or_else(layout_focus);

                // Bottom and background layers can only receive exclusive focus when there are no
                // layout windows.
                surface = surface.or_else(|| excl_focus_on_layer(Layer::Bottom));
                surface = surface.or_else(|| excl_focus_on_layer(Layer::Background));
            }

            surface.unwrap_or(KeyboardFocus::Layout { surface: None })
        } else {
            KeyboardFocus::Layout { surface: None }
        };

        let keyboard = self.niri.seat.get_keyboard().unwrap();
        if self.niri.keyboard_focus != focus {
            trace!(
                "keyboard focus changed from {:?} to {:?}",
                self.niri.keyboard_focus,
                focus
            );

            // Tell the windows their new focus state for window rule purposes.
            let mut previous_focus = None;
            if let KeyboardFocus::Layout {
                surface: Some(surface),
            } = &self.niri.keyboard_focus
            {
                if let Some((mapped, _)) = self.niri.layout.find_window_and_output_mut(surface) {
                    mapped.set_is_focused(false);
                    previous_focus = Some(mapped.window.clone());
                }
            }
            if let KeyboardFocus::Layout {
                surface: Some(surface),
            } = &focus
            {
                if let Some((mapped, _)) = self.niri.layout.find_window_and_output_mut(surface) {
                    mapped.set_is_focused(true);

                    // If `mapped` does not have a most_recent_timestamp,
                    // then the window is newly created/mapped and
                    // a timestamp is unconditionally created.
                    //
                    // If `mapped` already has a timestamp,
                    // *and* there is no active window-mru,
                    // the timestamp will be updated for `mapped`, but only
                    // after the focus lock-in period has gone by without
                    // the focus having elsewhere.
                    let stamp = Instant::now();
                    let focus_id = mapped.id();

                    if mapped.get_focus_timestamp().is_none() {
                        mapped.update_focus_timestamp(stamp);

                        // if there was an active windows-mru, insert this
                        // new window into the list to avoid surprising the
                        // user if they focus another window and then want
                        // to immediately return to the newly created window
                        if let Some(ref mut wmru) = self.niri.window_mru {
                            wmru.ids.insert(wmru.current, focus_id);
                        }
                    } else if self.niri.window_mru.is_none() {
                        let timer =
                            Timer::from_duration(Duration::from_millis(DEFAULT_MRU_COMMIT_MS));

                        let focus_token = self
                            .niri
                            .event_loop
                            .insert_source(timer, move |_, _, state| {
                                state.niri.mru_commit();
                                TimeoutAction::Drop
                            })
                            .unwrap();
                        if let Some(PendingMruCommit { token, .. }) =
                            self.niri.pending_mru_commit.replace(PendingMruCommit {
                                id: focus_id,
                                token: focus_token,
                                stamp,
                            })
                        {
                            self.niri.event_loop.remove(token);
                        }
                    }
                }
            }

            // Update the previous focus but only when staying focused on the layout.
            //
            // Case 1: opening and closing exclusive-keyboard layer-shell (e.g. app launcher). This
            // involves going from Layout to LayerShell, then from LayerShell to Layout. The
            // previously focused window should stay unchanged.
            //
            //     Case 1.5: opening layer-shell, in the background switching layout focus, closing
            //     layer-shell. With the current logic, this won't update the previously focused
            //     window, which is incorrect. But this case should be rare.
            //
            // Case 2: switching to an empty workspace, then hitting FocusWindowPrevious. The focus
            // should go to the window that was just focused. The keyboard focus goes from Layout
            // (with Some surface) to Layout (with None surface), so we update the previously
            // focused window.
            //
            // FIXME: Ideally this should happen inside Layout itself, then there wouldn't be any
            // problems with layer-shell, etc. Or a similar problem now with the Overview where we
            // don't update the previously focused window because the keyboard focus is on the
            // Overview rather than on the Layout.
            if matches!(self.niri.keyboard_focus, KeyboardFocus::Layout { .. })
                && matches!(focus, KeyboardFocus::Layout { .. })
            {
                self.niri.previously_focused_window = previous_focus;
            }

            if let Some(grab) = self.niri.popup_grab.as_mut() {
                if grab.has_keyboard_grab && Some(&grab.root) != focus.surface() {
                    trace!(
                        "grab root {:?} is not the new focus {:?}, ungrabbing",
                        grab.root,
                        focus
                    );

                    grab.grab.ungrab(PopupUngrabStrategy::All);
                    keyboard.unset_grab(self);
                    self.niri.seat.get_pointer().unwrap().unset_grab(
                        self,
                        SERIAL_COUNTER.next_serial(),
                        get_monotonic_time().as_millis() as u32,
                    );
                    self.niri.popup_grab = None;
                }
            }

            if self.niri.config.borrow().input.keyboard.track_layout == TrackLayout::Window {
                let current_layout = keyboard.with_xkb_state(self, |context| {
                    let xkb = context.xkb().lock().unwrap();
                    xkb.active_layout()
                });

                let mut new_layout = current_layout;
                // Store the currently active layout for the surface.
                if let Some(current_focus) = self.niri.keyboard_focus.surface() {
                    with_states(current_focus, |data| {
                        let cell = data
                            .data_map
                            .get_or_insert::<Cell<KeyboardLayout>, _>(Cell::default);
                        cell.set(current_layout);
                    });
                }

                if let Some(focus) = focus.surface() {
                    new_layout = with_states(focus, |data| {
                        let cell = data.data_map.get_or_insert::<Cell<KeyboardLayout>, _>(|| {
                            // The default layout is effectively the first layout in the
                            // keymap, so use it for new windows.
                            Cell::new(KeyboardLayout::default())
                        });
                        cell.get()
                    });
                }
                if new_layout != current_layout && focus.surface().is_some() {
                    keyboard.set_focus(self, None, SERIAL_COUNTER.next_serial());
                    keyboard.with_xkb_state(self, |mut context| {
                        context.set_layout(new_layout);
                    });
                }
            }

            self.niri.keyboard_focus.clone_from(&focus);
            keyboard.set_focus(self, focus.into_surface(), SERIAL_COUNTER.next_serial());

            // FIXME: can be more granular.
            self.niri.queue_redraw_all();
        }
    }

    /// Loads the xkb keymap from a file config setting.
    fn set_xkb_file(&mut self, xkb_file: String) -> anyhow::Result<()> {
        let xkb_file = PathBuf::from(xkb_file);
        let xkb_file = expand_home(&xkb_file)
            .context("failed to expand ~")?
            .unwrap_or(xkb_file);

        let keymap = std::fs::read_to_string(xkb_file).context("failed to read xkb_file")?;

        let xkb = self.niri.seat.get_keyboard().unwrap();
        xkb.set_keymap_from_string(self, keymap)
            .context("failed to set keymap")?;

        Ok(())
    }

    fn load_xkb_file(&mut self) {
        let xkb_file = self.niri.config.borrow().input.keyboard.xkb.file.clone();
        if let Some(xkb_file) = xkb_file {
            if let Err(err) = self.set_xkb_file(xkb_file) {
                warn!("error loading xkb_file: {err:?}");
            }
        }
    }

    pub fn reload_config(&mut self, config: Result<Config, ()>) {
        let _span = tracy_client::span!("State::reload_config");

        let mut config = match config {
            Ok(config) => config,
            Err(()) => {
                self.niri.config_error_notification.show();
                self.niri.queue_redraw_all();
                return;
            }
        };

        self.niri.config_error_notification.hide();

        // Find & orphan removed named workspaces.
        let mut removed_workspaces: Vec<String> = vec![];
        for ws in &self.niri.config.borrow().workspaces {
            if !config.workspaces.iter().any(|w| w.name == ws.name) {
                removed_workspaces.push(ws.name.0.clone());
            }
        }
        for name in removed_workspaces {
            self.niri.layout.unname_workspace(&name);
        }

        self.niri.layout.update_config(&config);
        for mapped in self.niri.mapped_layer_surfaces.values_mut() {
            mapped.update_config(&config);
        }

        // Create new named workspaces.
        for ws_config in &config.workspaces {
            self.niri.layout.ensure_named_workspace(ws_config);
        }

        let rate = 1.0 / config.animations.slowdown.max(0.001);
        self.niri.clock.set_rate(rate);
        self.niri
            .clock
            .set_complete_instantly(config.animations.off);

        *CHILD_ENV.write().unwrap() = mem::take(&mut config.environment);

        let mut reload_xkb = None;
        let mut libinput_config_changed = false;
        let mut output_config_changed = false;
        let mut preserved_output_config = None;
        let mut window_rules_changed = false;
        let mut layer_rules_changed = false;
        let mut shaders_changed = false;
        let mut cursor_inactivity_timeout_changed = false;
        let mut old_config = self.niri.config.borrow_mut();

        // Reload the cursor.
        if config.cursor != old_config.cursor {
            self.niri
                .cursor_manager
                .reload(&config.cursor.xcursor_theme, config.cursor.xcursor_size);
            self.niri.cursor_texture_cache.clear();
        }

        // We need &mut self to reload the xkb config, so just store it here.
        if config.input.keyboard.xkb != old_config.input.keyboard.xkb {
            reload_xkb = Some(config.input.keyboard.xkb.clone());
        }

        // Reload the repeat info.
        if config.input.keyboard.repeat_rate != old_config.input.keyboard.repeat_rate
            || config.input.keyboard.repeat_delay != old_config.input.keyboard.repeat_delay
        {
            let keyboard = self.niri.seat.get_keyboard().unwrap();
            keyboard.change_repeat_info(
                config.input.keyboard.repeat_rate.into(),
                config.input.keyboard.repeat_delay.into(),
            );
        }

        if config.input.touchpad != old_config.input.touchpad
            || config.input.mouse != old_config.input.mouse
            || config.input.trackpoint != old_config.input.trackpoint
        {
            libinput_config_changed = true;
        }

        if config.outputs != self.niri.config_file_output_config {
            output_config_changed = true;
            self.niri
                .config_file_output_config
                .clone_from(&config.outputs);
        } else {
            // Output config did not change from the last disk load, so we need to preserve the
            // transient changes.
            preserved_output_config = Some(mem::take(&mut old_config.outputs));
        }

        let new_mod_key = self.backend.mod_key(&config);
        if new_mod_key != self.backend.mod_key(&old_config) || config.binds != old_config.binds {
            self.niri
                .hotkey_overlay
                .on_hotkey_config_updated(new_mod_key);
            self.niri.mods_with_mouse_binds = mods_with_mouse_binds(new_mod_key, &config.binds);
            self.niri.mods_with_wheel_binds = mods_with_wheel_binds(new_mod_key, &config.binds);
            self.niri.mods_with_finger_scroll_binds =
                mods_with_finger_scroll_binds(new_mod_key, &config.binds);
        }

        if config.window_rules != old_config.window_rules {
            window_rules_changed = true;
        }

        if config.layer_rules != old_config.layer_rules {
            layer_rules_changed = true;
        }

        if config.animations.window_resize.custom_shader
            != old_config.animations.window_resize.custom_shader
        {
            let src = config.animations.window_resize.custom_shader.as_deref();
            self.backend.with_primary_renderer(|renderer| {
                shaders::set_custom_resize_program(renderer, src);
            });
            shaders_changed = true;
        }

        if config.animations.window_close.custom_shader
            != old_config.animations.window_close.custom_shader
        {
            let src = config.animations.window_close.custom_shader.as_deref();
            self.backend.with_primary_renderer(|renderer| {
                shaders::set_custom_close_program(renderer, src);
            });
            shaders_changed = true;
        }

        if config.animations.window_open.custom_shader
            != old_config.animations.window_open.custom_shader
        {
            let src = config.animations.window_open.custom_shader.as_deref();
            self.backend.with_primary_renderer(|renderer| {
                shaders::set_custom_open_program(renderer, src);
            });
            shaders_changed = true;
        }

        if config.cursor.hide_after_inactive_ms != old_config.cursor.hide_after_inactive_ms {
            cursor_inactivity_timeout_changed = true;
        }

        if config.debug.keep_laptop_panel_on_when_lid_is_closed
            != old_config.debug.keep_laptop_panel_on_when_lid_is_closed
        {
            output_config_changed = true;
        }

        *old_config = config;

        if let Some(outputs) = preserved_output_config {
            old_config.outputs = outputs;
        }

        // Release the borrow.
        drop(old_config);

        // Now with a &mut self we can reload the xkb config.
        if let Some(mut xkb) = reload_xkb {
            let mut set_xkb_config = true;

            // It's fine to .take() the xkb file, as this is a
            // clone and the file field is not used in the XkbConfig.
            if let Some(xkb_file) = xkb.file.take() {
                if let Err(err) = self.set_xkb_file(xkb_file) {
                    warn!("error reloading xkb_file: {err:?}");
                } else {
                    // We successfully set xkb file so we don't need to fallback to XkbConfig.
                    set_xkb_config = false;
                }
            }

            if set_xkb_config {
                let keyboard = self.niri.seat.get_keyboard().unwrap();
                if let Err(err) = keyboard.set_xkb_config(self, xkb.to_xkb_config()) {
                    warn!("error updating xkb config: {err:?}");
                }
            }

            self.ipc_keyboard_layouts_changed();
        }

        if libinput_config_changed {
            let config = self.niri.config.borrow();
            for mut device in self.niri.devices.iter().cloned() {
                apply_libinput_settings(&config.input, &mut device);
            }
        }

        if output_config_changed {
            self.reload_output_config();
        }

        if window_rules_changed {
            self.niri.recompute_window_rules();
        }

        if layer_rules_changed {
            self.niri.recompute_layer_rules();
        }

        if shaders_changed {
            self.niri.update_shaders();
        }

        if cursor_inactivity_timeout_changed {
            // Force reset due to timeout change.
            self.niri.pointer_inactivity_timer_got_reset = false;
            self.niri.reset_pointer_inactivity_timer();
        }

        // Can't really update xdg-decoration settings since we have to hide the globals for CSD
        // due to the SDL2 bug... I don't imagine clients are prepared for the xdg-decoration
        // global suddenly appearing? Either way, right now it's live-reloaded in a sense that new
        // clients will use the new xdg-decoration setting.

        self.niri.queue_redraw_all();
    }

    pub fn reload_output_config(&mut self) {
        let mut resized_outputs = vec![];
        let mut recolored_outputs = vec![];

        for output in self.niri.global_space.outputs() {
            let name = output.user_data().get::<OutputName>().unwrap();
            let config = self.niri.config.borrow_mut();
            let config = config.outputs.find(name);

            let scale = config
                .and_then(|c| c.scale)
                .map(|s| s.0)
                .unwrap_or_else(|| {
                    let size_mm = output.physical_properties().size;
                    let resolution = output.current_mode().unwrap().size;
                    guess_monitor_scale(size_mm, resolution)
                });
            let scale = closest_representable_scale(scale.clamp(0.1, 10.));

            let mut transform = config
                .map(|c| ipc_transform_to_smithay(c.transform))
                .unwrap_or(Transform::Normal);
            // FIXME: fix winit damage on other transforms.
            if name.connector == "winit" {
                transform = Transform::Flipped180;
            }

            if output.current_scale().fractional_scale() != scale
                || output.current_transform() != transform
            {
                output.change_current_state(
                    None,
                    Some(transform),
                    Some(output::Scale::Fractional(scale)),
                    None,
                );
                self.niri.ipc_outputs_changed = true;
                resized_outputs.push(output.clone());
            }

            let mut background_color = config
                .map(|c| c.background_color)
                .unwrap_or(DEFAULT_BACKGROUND_COLOR)
                .to_array_unpremul();
            background_color[3] = 1.;
            let background_color = Color32F::from(background_color);

            let mut backdrop_color = config
                .map(|c| c.backdrop_color)
                .unwrap_or(DEFAULT_BACKDROP_COLOR)
                .to_array_unpremul();
            backdrop_color[3] = 1.;
            let backdrop_color = Color32F::from(backdrop_color);

            if let Some(state) = self.niri.output_state.get_mut(output) {
                if state.background_buffer.color() != background_color {
                    state.background_buffer.set_color(background_color);
                    recolored_outputs.push(output.clone());
                }
                if state.backdrop_buffer.color() != backdrop_color {
                    state.backdrop_buffer.set_color(backdrop_color);
                    recolored_outputs.push(output.clone());
                }
            }
        }

        for output in resized_outputs {
            self.niri.output_resized(&output);
        }

        for output in recolored_outputs {
            self.niri.queue_redraw(&output);
        }

        self.backend.on_output_config_changed(&mut self.niri);

        self.niri.reposition_outputs(None);

        if let Some(touch) = self.niri.seat.get_touch() {
            touch.cancel(self);
        }

        let config = self.niri.config.borrow().outputs.clone();
        self.niri.output_management_state.on_config_changed(config);
    }

    pub fn modify_output_config<F>(&mut self, name: &str, fun: F)
    where
        F: FnOnce(&mut niri_config::Output),
    {
        // Try hard to find the output config section corresponding to the output set by the
        // user. Since if we add a new section and some existing section also matches the
        // output, then our new section won't do anything.
        let temp;
        let match_name = if let Some(output) = self.niri.output_by_name_match(name) {
            output.user_data().get::<OutputName>().unwrap()
        } else if let Some(output_name) = self
            .backend
            .tty_checked()
            .and_then(|tty| tty.disconnected_connector_name_by_name_match(name))
        {
            temp = output_name;
            &temp
        } else {
            // Even if name is "make model serial", matching will work fine this way.
            temp = OutputName {
                connector: name.to_owned(),
                make: None,
                model: None,
                serial: None,
            };
            &temp
        };

        let mut config = self.niri.config.borrow_mut();
        let config = if let Some(config) = config.outputs.find_mut(match_name) {
            config
        } else {
            config.outputs.0.push(niri_config::Output {
                // Save name as set by the user.
                name: String::from(name),
                ..Default::default()
            });
            config.outputs.0.last_mut().unwrap()
        };

        fun(config);
    }

    pub fn apply_transient_output_config(&mut self, name: &str, action: niri_ipc::OutputAction) {
        self.modify_output_config(name, move |config| match action {
            niri_ipc::OutputAction::Off => config.off = true,
            niri_ipc::OutputAction::On => config.off = false,
            niri_ipc::OutputAction::Mode { mode } => {
                config.mode = match mode {
                    niri_ipc::ModeToSet::Automatic => None,
                    niri_ipc::ModeToSet::Specific(mode) => Some(mode),
                }
            }
            niri_ipc::OutputAction::Scale { scale } => {
                config.scale = match scale {
                    niri_ipc::ScaleToSet::Automatic => None,
                    niri_ipc::ScaleToSet::Specific(scale) => Some(FloatOrInt(scale)),
                }
            }
            niri_ipc::OutputAction::Transform { transform } => config.transform = transform,
            niri_ipc::OutputAction::Position { position } => {
                config.position = match position {
                    niri_ipc::PositionToSet::Automatic => None,
                    niri_ipc::PositionToSet::Specific(position) => Some(niri_config::Position {
                        x: position.x,
                        y: position.y,
                    }),
                }
            }
            niri_ipc::OutputAction::Vrr { vrr } => {
                config.variable_refresh_rate = if vrr.vrr {
                    Some(niri_config::Vrr {
                        on_demand: vrr.on_demand,
                    })
                } else {
                    None
                }
            }
        });

        self.reload_output_config();
    }

    pub fn refresh_ipc_outputs(&mut self) {
        if !self.niri.ipc_outputs_changed {
            return;
        }
        self.niri.ipc_outputs_changed = false;

        let _span = tracy_client::span!("State::refresh_ipc_outputs");

        for ipc_output in self.backend.ipc_outputs().lock().unwrap().values_mut() {
            let logical = self
                .niri
                .global_space
                .outputs()
                .find(|output| output.name() == ipc_output.name)
                .map(logical_output);
            ipc_output.logical = logical;
        }

        #[cfg(feature = "dbus")]
        self.niri.on_ipc_outputs_changed();

        let new_config = self.backend.ipc_outputs().lock().unwrap().clone();
        self.niri.output_management_state.notify_changes(new_config);
    }

    pub fn open_screenshot_ui(&mut self, show_pointer: bool) {
        if self.niri.is_locked() || self.niri.screenshot_ui.is_open() {
            return;
        }

        let default_output = self
            .niri
            .output_under_cursor()
            .or_else(|| self.niri.layout.active_output().cloned());
        let Some(default_output) = default_output else {
            return;
        };

        self.niri.update_render_elements(None);

        let Some(screenshots) = self
            .backend
            .with_primary_renderer(|renderer| self.niri.capture_screenshots(renderer).collect())
        else {
            return;
        };

        // Now that we captured the screenshots, clear grabs like drag-and-drop, etc.
        self.niri.seat.get_pointer().unwrap().unset_grab(
            self,
            SERIAL_COUNTER.next_serial(),
            get_monotonic_time().as_millis() as u32,
        );

        self.backend.with_primary_renderer(|renderer| {
            self.niri
                .screenshot_ui
                .open(renderer, screenshots, default_output, show_pointer)
        });

        self.niri
            .cursor_manager
            .set_cursor_image(CursorImageStatus::Named(CursorIcon::Crosshair));
        self.niri.queue_redraw_all();
    }

    pub fn handle_pick_color(&mut self, tx: async_channel::Sender<Option<niri_ipc::PickedColor>>) {
        let pointer = self.niri.seat.get_pointer().unwrap();
        let start_data = PointerGrabStartData {
            focus: None,
            button: 0,
            location: pointer.current_location(),
        };
        let grab = PickColorGrab::new(start_data);
        pointer.set_grab(self, grab, SERIAL_COUNTER.next_serial(), Focus::Clear);
        self.niri.pick_color = Some(tx);
        self.niri
            .cursor_manager
            .set_cursor_image(CursorImageStatus::Named(CursorIcon::Crosshair));
        self.niri.queue_redraw_all();
    }

    #[cfg(feature = "xdp-gnome-screencast")]
    pub fn on_pw_msg(&mut self, msg: PwToNiri) {
        match msg {
            PwToNiri::StopCast { session_id } => self.niri.stop_cast(session_id),
            PwToNiri::Redraw { stream_id } => self.redraw_cast(stream_id),
            PwToNiri::FatalError => {
                warn!("stopping PipeWire due to fatal error");
                if let Some(pw) = self.niri.pipewire.take() {
                    let ids: Vec<_> = self.niri.casts.iter().map(|cast| cast.session_id).collect();
                    for id in ids {
                        self.niri.stop_cast(id);
                    }
                    self.niri.event_loop.remove(pw.token);
                }
            }
        }
    }

    #[cfg(feature = "xdp-gnome-screencast")]
    fn redraw_cast(&mut self, stream_id: usize) {
        let _span = tracy_client::span!("State::redraw_cast");

        let casts = &mut self.niri.casts;
        let Some(cast) = casts.iter_mut().find(|cast| cast.stream_id == stream_id) else {
            warn!("cast to redraw is missing");
            return;
        };

        match &cast.target {
            CastTarget::Nothing => {
                let config = self.niri.config.borrow();
                let wait_for_sync = config.debug.wait_for_frame_completion_in_pipewire;
                drop(config);

                self.backend.with_primary_renderer(|renderer| {
                    if cast.dequeue_buffer_and_clear(renderer, wait_for_sync) {
                        cast.last_frame_time = get_monotonic_time();
                    }
                });
            }
            CastTarget::Output(weak) => {
                if let Some(output) = weak.upgrade() {
                    self.niri.queue_redraw(&output);
                }
            }
            CastTarget::Window { id } => {
                let mut windows = self.niri.layout.windows();
                let Some((_, mapped)) = windows.find(|(_, mapped)| mapped.id().get() == *id) else {
                    return;
                };

                // Use the cached output since it will be present even if the output was
                // currently disconnected.
                let Some(output) = self.niri.mapped_cast_output.get(&mapped.window) else {
                    return;
                };

                let scale = Scale::from(output.current_scale().fractional_scale());
                let bbox = mapped
                    .window
                    .bbox_with_popups()
                    .to_physical_precise_up(scale);

                match cast.ensure_size(bbox.size) {
                    Ok(CastSizeChange::Ready) => (),
                    Ok(CastSizeChange::Pending) => return,
                    Err(err) => {
                        warn!("error updating stream size, stopping screencast: {err:?}");
                        drop(windows);
                        let session_id = cast.session_id;
                        self.niri.stop_cast(session_id);
                        return;
                    }
                }

                let config = self.niri.config.borrow();
                let wait_for_sync = config.debug.wait_for_frame_completion_in_pipewire;
                drop(config);

                self.backend.with_primary_renderer(|renderer| {
                    // FIXME: pointer.
                    let elements = mapped
                        .render_for_screen_cast(renderer, scale)
                        .rev()
                        .collect::<Vec<_>>();

                    if cast.dequeue_buffer_and_render(
                        renderer,
                        &elements,
                        bbox.size,
                        scale,
                        wait_for_sync,
                    ) {
                        cast.last_frame_time = get_monotonic_time();
                    }
                });
            }
        }
    }

    #[cfg(not(feature = "xdp-gnome-screencast"))]
    pub fn set_dynamic_cast_target(&mut self, _target: CastTarget) {}

    #[cfg(feature = "xdp-gnome-screencast")]
    pub fn set_dynamic_cast_target(&mut self, target: CastTarget) {
        let _span = tracy_client::span!("State::set_dynamic_cast_target");

        let mut refresh = None;
        match &target {
            // Leave refresh as is when clearing. Chances are, the next refresh will match it,
            // then we'll avoid reconfiguring.
            CastTarget::Nothing => (),
            CastTarget::Output(output) => {
                if let Some(output) = output.upgrade() {
                    refresh = Some(output.current_mode().unwrap().refresh as u32);
                }
            }
            CastTarget::Window { id } => {
                let mut windows = self.niri.layout.windows();
                if let Some((_, mapped)) = windows.find(|(_, mapped)| mapped.id().get() == *id) {
                    if let Some(output) = self.niri.mapped_cast_output.get(&mapped.window) {
                        refresh = Some(output.current_mode().unwrap().refresh as u32);
                    }
                }
            }
        }

        let mut to_redraw = Vec::new();
        let mut to_stop = Vec::new();
        for cast in &mut self.niri.casts {
            if !cast.dynamic_target {
                continue;
            }

            if let Some(refresh) = refresh {
                if let Err(err) = cast.set_refresh(refresh) {
                    warn!("error changing cast FPS: {err:?}");
                    to_stop.push(cast.session_id);
                    continue;
                }
            }

            cast.target = target.clone();
            to_redraw.push(cast.stream_id);
        }

        for id in to_redraw {
            self.redraw_cast(id);
        }
    }

    #[cfg(feature = "xdp-gnome-screencast")]
    pub fn on_screen_cast_msg(&mut self, msg: ScreenCastToNiri) {
        use smithay::reexports::gbm::Modifier;

        use crate::dbus::mutter_screen_cast::StreamTargetId;

        match msg {
            ScreenCastToNiri::StartCast {
                session_id,
                stream_id,
                target,
                cursor_mode,
                signal_ctx,
            } => {
                let _span = tracy_client::span!("StartCast");

                debug!(session_id, stream_id, "StartCast");

                let Some(gbm) = self.backend.gbm_device() else {
                    warn!("error starting screencast: no GBM device available");
                    self.niri.stop_cast(session_id);
                    return;
                };

                let pw = if let Some(pw) = &self.niri.pipewire {
                    pw
                } else {
                    match PipeWire::new(&self.niri.event_loop, self.niri.pw_to_niri.clone()) {
                        Ok(pipewire) => self.niri.pipewire.insert(pipewire),
                        Err(err) => {
                            warn!(
                                "error starting screencast: PipeWire failed to initialize: {err:?}"
                            );
                            self.niri.stop_cast(session_id);
                            return;
                        }
                    }
                };

                let mut dynamic_target = false;
                let (target, size, refresh, alpha) = match target {
                    StreamTargetId::Output { name } => {
                        let global_space = &self.niri.global_space;
                        let output = global_space.outputs().find(|out| out.name() == name);
                        let Some(output) = output else {
                            warn!("error starting screencast: requested output is missing");
                            self.niri.stop_cast(session_id);
                            return;
                        };

                        let mode = output.current_mode().unwrap();
                        let transform = output.current_transform();
                        let size = transform.transform_size(mode.size);
                        let refresh = mode.refresh as u32;
                        (CastTarget::Output(output.downgrade()), size, refresh, false)
                    }
                    StreamTargetId::Window { id }
                        if id == self.niri.dynamic_cast_id_for_portal.get() =>
                    {
                        dynamic_target = true;

                        // All dynamic casts start as Nothing to avoid surprises and exposing
                        // sensitive info.
                        (CastTarget::Nothing, Size::from((1, 1)), 1000, true)
                    }
                    StreamTargetId::Window { id } => {
                        let Some(window) = self.niri.layout.windows().find_map(|(_, mapped)| {
                            (mapped.id().get() == id).then_some(&mapped.window)
                        }) else {
                            warn!("error starting screencast: requested window is missing");
                            self.niri.stop_cast(session_id);
                            return;
                        };

                        // Use the cached output since it will be present even if the output was
                        // currently disconnected.
                        let Some(output) = self.niri.mapped_cast_output.get(window) else {
                            warn!("error starting screencast: requested window is missing");
                            self.niri.stop_cast(session_id);
                            return;
                        };

                        let scale = Scale::from(output.current_scale().fractional_scale());
                        let bbox = window.bbox_with_popups().to_physical_precise_up(scale);
                        let refresh = output.current_mode().unwrap().refresh as u32;

                        (CastTarget::Window { id }, bbox.size, refresh, true)
                    }
                };

                let mut render_formats = self
                    .backend
                    .with_primary_renderer(|renderer| {
                        renderer.egl_context().dmabuf_render_formats().clone()
                    })
                    .unwrap_or_default();

                {
                    let config = self.niri.config.borrow();
                    if config.debug.force_pipewire_invalid_modifier {
                        render_formats = render_formats
                            .into_iter()
                            .filter(|f| f.modifier == Modifier::Invalid)
                            .collect();
                    }
                }

                let res = pw.start_cast(
                    gbm,
                    render_formats,
                    session_id,
                    stream_id,
                    target,
                    dynamic_target,
                    size,
                    refresh,
                    alpha,
                    cursor_mode,
                    signal_ctx,
                );
                match res {
                    Ok(cast) => {
                        self.niri.casts.push(cast);
                    }
                    Err(err) => {
                        warn!("error starting screencast: {err:?}");
                        self.niri.stop_cast(session_id);
                    }
                }
            }
            ScreenCastToNiri::StopCast { session_id } => self.niri.stop_cast(session_id),
        }
    }

    #[cfg(feature = "dbus")]
    pub fn on_screen_shot_msg(
        &mut self,
        to_screenshot: &async_channel::Sender<NiriToScreenshot>,
        msg: ScreenshotToNiri,
    ) {
        match msg {
            ScreenshotToNiri::TakeScreenshot { include_cursor } => {
                self.handle_take_screenshot(to_screenshot, include_cursor);
            }
            ScreenshotToNiri::PickColor(tx) => {
                self.handle_pick_color(tx);
            }
        }
    }

    #[cfg(feature = "dbus")]
    fn handle_take_screenshot(
        &mut self,
        to_screenshot: &async_channel::Sender<NiriToScreenshot>,
        include_cursor: bool,
    ) {
        let _span = tracy_client::span!("TakeScreenshot");

        let rv = self.backend.with_primary_renderer(|renderer| {
            let on_done = {
                let to_screenshot = to_screenshot.clone();
                move |path| {
                    let msg = NiriToScreenshot::ScreenshotResult(Some(path));
                    if let Err(err) = to_screenshot.send_blocking(msg) {
                        warn!("error sending path to screenshot: {err:?}");
                    }
                }
            };

            let res = self
                .niri
                .screenshot_all_outputs(renderer, include_cursor, on_done);

            if let Err(err) = res {
                warn!("error taking a screenshot: {err:?}");

                let msg = NiriToScreenshot::ScreenshotResult(None);
                if let Err(err) = to_screenshot.send_blocking(msg) {
                    warn!("error sending None to screenshot: {err:?}");
                }
            }
        });

        if rv.is_none() {
            let msg = NiriToScreenshot::ScreenshotResult(None);
            if let Err(err) = to_screenshot.send_blocking(msg) {
                warn!("error sending None to screenshot: {err:?}");
            }
        }
    }

    #[cfg(feature = "dbus")]
    pub fn on_introspect_msg(
        &mut self,
        to_introspect: &async_channel::Sender<NiriToIntrospect>,
        msg: IntrospectToNiri,
    ) {
        use crate::utils::with_toplevel_role;

        let IntrospectToNiri::GetWindows = msg;
        let _span = tracy_client::span!("GetWindows");

        let mut windows = HashMap::new();

        #[cfg(feature = "xdp-gnome-screencast")]
        windows.insert(
            self.niri.dynamic_cast_id_for_portal.get(),
            gnome_shell_introspect::WindowProperties {
                title: String::from("niri Dynamic Cast Target"),
                app_id: String::from("rs.bxt.niri"),
            },
        );

        self.niri.layout.with_windows(|mapped, _, _| {
            let id = mapped.id().get();
            let props = with_toplevel_role(mapped.toplevel(), |role| {
                gnome_shell_introspect::WindowProperties {
                    title: role.title.clone().unwrap_or_default(),
                    app_id: role.app_id.clone().unwrap_or_default(),
                }
            });

            windows.insert(id, props);
        });

        let msg = NiriToIntrospect::Windows(windows);
        if let Err(err) = to_introspect.send_blocking(msg) {
            warn!("error sending windows to introspect: {err:?}");
        }
    }
}

impl Niri {
    pub fn new(
        config: Rc<RefCell<Config>>,
        event_loop: LoopHandle<'static, State>,
        stop_signal: LoopSignal,
        display: Display<State>,
        backend: &Backend,
        create_wayland_socket: bool,
    ) -> Self {
        let _span = tracy_client::span!("Niri::new");

        let (executor, scheduler) = calloop::futures::executor().unwrap();
        event_loop.insert_source(executor, |_, _, _| ()).unwrap();

        let display_handle = display.handle();
        let config_ = config.borrow();
        let config_file_output_config = config_.outputs.clone();

        let mut animation_clock = Clock::default();

        let rate = 1.0 / config_.animations.slowdown.max(0.001);
        animation_clock.set_rate(rate);
        animation_clock.set_complete_instantly(config_.animations.off);

        let layout = Layout::new(animation_clock.clone(), &config_);

        let (blocker_cleared_tx, blocker_cleared_rx) = mpsc::channel();

        fn client_is_unrestricted(client: &Client) -> bool {
            !client.get_data::<ClientState>().unwrap().restricted
        }

        let compositor_state = CompositorState::new_v6::<State>(&display_handle);
        let xdg_shell_state = XdgShellState::new_with_capabilities::<State>(
            &display_handle,
            [WmCapabilities::Fullscreen],
        );
        let xdg_decoration_state =
            XdgDecorationState::new_with_filter::<State, _>(&display_handle, |client| {
                client
                    .get_data::<ClientState>()
                    .unwrap()
                    .can_view_decoration_globals
            });
        let kde_decoration_state = KdeDecorationState::new_with_filter::<State, _>(
            &display_handle,
            // If we want CSD we will hide the global.
            KdeDecorationsMode::Server,
            |client| {
                client
                    .get_data::<ClientState>()
                    .unwrap()
                    .can_view_decoration_globals
            },
        );
        let layer_shell_state = WlrLayerShellState::new_with_filter::<State, _>(
            &display_handle,
            client_is_unrestricted,
        );
        let session_lock_state =
            SessionLockManagerState::new::<State, _>(&display_handle, client_is_unrestricted);
        let shm_state = ShmState::new::<State>(
            &display_handle,
            vec![wl_shm::Format::Xbgr8888, wl_shm::Format::Abgr8888],
        );
        let output_manager_state =
            OutputManagerState::new_with_xdg_output::<State>(&display_handle);
        let dmabuf_state = DmabufState::new();
        let fractional_scale_manager_state =
            FractionalScaleManagerState::new::<State>(&display_handle);
        let mut seat_state = SeatState::new();
        let tablet_state = TabletManagerState::new::<State>(&display_handle);
        let pointer_gestures_state = PointerGesturesState::new::<State>(&display_handle);
        let relative_pointer_state = RelativePointerManagerState::new::<State>(&display_handle);
        let pointer_constraints_state = PointerConstraintsState::new::<State>(&display_handle);
        let idle_notifier_state = IdleNotifierState::new(&display_handle, event_loop.clone());
        let idle_inhibit_manager_state = IdleInhibitManagerState::new::<State>(&display_handle);
        let data_device_state = DataDeviceState::new::<State>(&display_handle);
        let primary_selection_state =
            PrimarySelectionState::new_with_filter::<State, _>(&display_handle, |client| {
                !client
                    .get_data::<ClientState>()
                    .unwrap()
                    .primary_selection_disabled
            });
        let wlr_data_control_state = WlrDataControlState::new::<State, _>(
            &display_handle,
            Some(&primary_selection_state),
            client_is_unrestricted,
        );
        let ext_data_control_state = ExtDataControlState::new::<State, _>(
            &display_handle,
            Some(&primary_selection_state),
            client_is_unrestricted,
        );
        let presentation_state =
            PresentationState::new::<State>(&display_handle, Monotonic::ID as u32);
        let security_context_state =
            SecurityContextState::new::<State, _>(&display_handle, client_is_unrestricted);

        let text_input_state = TextInputManagerState::new::<State>(&display_handle);
        let input_method_state =
            InputMethodManagerState::new::<State, _>(&display_handle, client_is_unrestricted);
        let keyboard_shortcuts_inhibit_state =
            KeyboardShortcutsInhibitState::new::<State>(&display_handle);
        let virtual_keyboard_state =
            VirtualKeyboardManagerState::new::<State, _>(&display_handle, client_is_unrestricted);
        let virtual_pointer_state =
            VirtualPointerManagerState::new::<State, _>(&display_handle, client_is_unrestricted);
        let foreign_toplevel_state =
            ForeignToplevelManagerState::new::<State, _>(&display_handle, client_is_unrestricted);
        let mut output_management_state =
            OutputManagementManagerState::new::<State, _>(&display_handle, client_is_unrestricted);
        output_management_state.on_config_changed(config_.outputs.clone());
        let screencopy_state =
            ScreencopyManagerState::new::<State, _>(&display_handle, client_is_unrestricted);
        let viewporter_state = ViewporterState::new::<State>(&display_handle);
        let xdg_foreign_state = XdgForeignState::new::<State>(&display_handle);

        let is_tty = matches!(backend, Backend::Tty(_));
        let gamma_control_manager_state =
            GammaControlManagerState::new::<State, _>(&display_handle, move |client| {
                is_tty && !client.get_data::<ClientState>().unwrap().restricted
            });
        let activation_state = XdgActivationState::new::<State>(&display_handle);
        event_loop
            .insert_source(
                Timer::from_duration(XDG_ACTIVATION_TOKEN_TIMEOUT),
                |_, _, state| {
                    state.niri.activation_state.retain_tokens(|_, token_data| {
                        token_data.timestamp.elapsed() < XDG_ACTIVATION_TOKEN_TIMEOUT
                    });
                    TimeoutAction::ToDuration(XDG_ACTIVATION_TOKEN_TIMEOUT)
                },
            )
            .unwrap();

        let mutter_x11_interop_state =
            MutterX11InteropManagerState::new::<State, _>(&display_handle, move |_| true);

        #[cfg(test)]
        let single_pixel_buffer_state = SinglePixelBufferState::new::<State>(&display_handle);

        let mut seat: Seat<State> = seat_state.new_wl_seat(&display_handle, backend.seat_name());
        if let Err(err) = seat.add_keyboard(
            config_.input.keyboard.xkb.to_xkb_config(),
            config_.input.keyboard.repeat_delay.into(),
            config_.input.keyboard.repeat_rate.into(),
        ) {
            if let smithay::input::keyboard::Error::BadKeymap = err {
                warn!("error loading the configured xkb keymap, trying default");
            } else {
                warn!("error adding keyboard: {err:?}");
            }
            seat.add_keyboard(
                Default::default(),
                config_.input.keyboard.repeat_delay.into(),
                config_.input.keyboard.repeat_rate.into(),
            )
            .unwrap();
        }
        seat.add_pointer();

        let cursor_shape_manager_state = CursorShapeManagerState::new::<State>(&display_handle);
        let cursor_manager =
            CursorManager::new(&config_.cursor.xcursor_theme, config_.cursor.xcursor_size);

        let mod_key = backend.mod_key(&config.borrow());
        let mods_with_mouse_binds = mods_with_mouse_binds(mod_key, &config_.binds);
        let mods_with_wheel_binds = mods_with_wheel_binds(mod_key, &config_.binds);
        let mods_with_finger_scroll_binds = mods_with_finger_scroll_binds(mod_key, &config_.binds);

        let screenshot_ui = ScreenshotUi::new(animation_clock.clone(), config.clone());
        let config_error_notification =
            ConfigErrorNotification::new(animation_clock.clone(), config.clone());

        let mut hotkey_overlay = HotkeyOverlay::new(config.clone(), mod_key);
        if !config_.hotkey_overlay.skip_at_startup {
            hotkey_overlay.show();
        }

        let exit_confirm_dialog = match ExitConfirmDialog::new() {
            Ok(x) => Some(x),
            Err(err) => {
                warn!("error creating the exit confirm dialog: {err:?}");
                None
            }
        };

        event_loop
            .insert_source(
                Timer::from_duration(Duration::from_secs(1)),
                |_, _, state| {
                    state.niri.send_frame_callbacks_on_fallback_timer();
                    TimeoutAction::ToDuration(Duration::from_secs(1))
                },
            )
            .unwrap();

        let socket_name = create_wayland_socket.then(|| {
            let socket_source = ListeningSocketSource::new_auto().unwrap();
            let socket_name = socket_source.socket_name().to_os_string();
            event_loop
                .insert_source(socket_source, move |client, _, state| {
                    state.niri.insert_client(NewClient {
                        client,
                        restricted: false,
                        credentials_unknown: false,
                    });
                })
                .unwrap();
            socket_name
        });

        let ipc_server = match IpcServer::start(&event_loop, socket_name.as_deref()) {
            Ok(server) => Some(server),
            Err(err) => {
                warn!("error starting IPC server: {err:?}");
                None
            }
        };

        #[cfg(feature = "xdp-gnome-screencast")]
        let pw_to_niri = {
            let (pw_to_niri, from_pipewire) = calloop::channel::channel();
            event_loop
                .insert_source(from_pipewire, move |event, _, state| match event {
                    calloop::channel::Event::Msg(msg) => state.on_pw_msg(msg),
                    calloop::channel::Event::Closed => (),
                })
                .unwrap();
            pw_to_niri
        };

        let display_source = Generic::new(display, Interest::READ, Mode::Level);
        event_loop
            .insert_source(display_source, |_, display, state| {
                // SAFETY: we don't drop the display.
                unsafe {
                    display.get_mut().dispatch_clients(state).unwrap();
                }
                Ok(PostAction::Continue)
            })
            .unwrap();

        event_loop
            .insert_source(
                Timer::from_duration(Duration::from_secs(60)),
                |_, _, state| {
                    let _span = tracy_client::span!("startup timeout");
                    state.niri.is_at_startup = false;
                    state.niri.recompute_window_rules();
                    state.niri.recompute_layer_rules();
                    TimeoutAction::Drop
                },
            )
            .unwrap();

        drop(config_);
        let mut niri = Self {
            config,
            config_file_output_config,

            event_loop,
            scheduler,
            stop_signal,
            socket_name,
            display_handle,
            start_time: Instant::now(),
            is_at_startup: true,
            clock: animation_clock,

            layout,
            global_space: Space::default(),
            sorted_outputs: Vec::default(),
            output_state: HashMap::new(),
            unmapped_windows: HashMap::new(),
            unmapped_layer_surfaces: HashSet::new(),
            mapped_layer_surfaces: HashMap::new(),
            root_surface: HashMap::new(),
            dmabuf_pre_commit_hook: HashMap::new(),
            blocker_cleared_tx,
            blocker_cleared_rx,
            monitors_active: true,
            is_lid_closed: false,

            devices: HashSet::new(),
            tablets: HashMap::new(),
            touch: HashSet::new(),

            compositor_state,
            xdg_shell_state,
            xdg_decoration_state,
            kde_decoration_state,
            layer_shell_state,
            session_lock_state,
            foreign_toplevel_state,
            output_management_state,
            screencopy_state,
            viewporter_state,
            xdg_foreign_state,
            text_input_state,
            input_method_state,
            keyboard_shortcuts_inhibit_state,
            virtual_keyboard_state,
            virtual_pointer_state,
            shm_state,
            output_manager_state,
            dmabuf_state,
            fractional_scale_manager_state,
            seat_state,
            tablet_state,
            pointer_gestures_state,
            relative_pointer_state,
            pointer_constraints_state,
            idle_notifier_state,
            idle_inhibit_manager_state,
            data_device_state,
            primary_selection_state,
            wlr_data_control_state,
            ext_data_control_state,
            popups: PopupManager::default(),
            popup_grab: None,
            suppressed_keys: HashSet::new(),
            suppressed_buttons: HashSet::new(),
            bind_cooldown_timers: HashMap::new(),
            bind_repeat_timer: Option::default(),
            presentation_state,
            security_context_state,
            gamma_control_manager_state,
            activation_state,
            mutter_x11_interop_state,
            #[cfg(test)]
            single_pixel_buffer_state,

            seat,
            keyboard_focus: KeyboardFocus::Layout { surface: None },
            layer_shell_on_demand_focus: None,
            previously_focused_window: None,
            idle_inhibiting_surfaces: HashSet::new(),
            is_fdo_idle_inhibited: Arc::new(AtomicBool::new(false)),
            keyboard_shortcuts_inhibiting_surfaces: HashMap::new(),
            cursor_manager,
            cursor_texture_cache: Default::default(),
            cursor_shape_manager_state,
            dnd_icon: None,
            pointer_contents: PointContents::default(),
            pointer_hidden: false,
            pointer_inactivity_timer: None,
            pointer_inactivity_timer_got_reset: false,
            notified_activity_this_iteration: false,
            pointer_inside_hot_corner: false,
            tablet_cursor_location: None,
            gesture_swipe_3f_cumulative: None,
            overview_scroll_swipe_gesture: ScrollSwipeGesture::new(),
            vertical_wheel_tracker: ScrollTracker::new(120),
            horizontal_wheel_tracker: ScrollTracker::new(120),
            mods_with_mouse_binds,
            mods_with_wheel_binds,

            // 10 is copied from Clutter: DISCRETE_SCROLL_STEP.
            vertical_finger_scroll_tracker: ScrollTracker::new(10),
            horizontal_finger_scroll_tracker: ScrollTracker::new(10),
            mods_with_finger_scroll_binds,

            lock_state: LockState::Unlocked,

            screenshot_ui,
            config_error_notification,
            hotkey_overlay,
            exit_confirm_dialog,

            pick_window: None,
            pick_color: None,

            debug_draw_opaque_regions: false,
            debug_draw_damage: false,

            #[cfg(feature = "dbus")]
            dbus: None,
            #[cfg(feature = "dbus")]
            inhibit_power_key_fd: None,

            ipc_server,
            ipc_outputs_changed: false,

            pipewire: None,
            casts: vec![],
            #[cfg(feature = "xdp-gnome-screencast")]
            pw_to_niri,

            #[cfg(feature = "xdp-gnome-screencast")]
            mapped_cast_output: HashMap::new(),

            #[cfg(feature = "xdp-gnome-screencast")]
            dynamic_cast_id_for_portal: MappedId::next(),

            window_mru: None,
            pending_mru_commit: None,            
        };

        niri.reset_pointer_inactivity_timer();

        niri
    }

    pub fn insert_client(&mut self, client: NewClient) {
        let NewClient {
            client,
            restricted,
            credentials_unknown,
        } = client;

        let config = self.config.borrow();
        let data = Arc::new(ClientState {
            compositor_state: Default::default(),
            can_view_decoration_globals: config.prefer_no_csd,
            primary_selection_disabled: config.clipboard.disable_primary,
            restricted,
            credentials_unknown,
        });

        if let Err(err) = self.display_handle.insert_client(client, data) {
            warn!("error inserting client: {err}");
        }
    }

    #[cfg(feature = "dbus")]
    pub fn inhibit_power_key(&mut self) -> anyhow::Result<()> {
        use std::os::fd::{AsRawFd, BorrowedFd};

        use smithay::reexports::rustix::io::{fcntl_setfd, FdFlags};

        let conn = zbus::blocking::Connection::system()?;

        let message = conn.call_method(
            Some("org.freedesktop.login1"),
            "/org/freedesktop/login1",
            Some("org.freedesktop.login1.Manager"),
            "Inhibit",
            &("handle-power-key", "niri", "Power key handling", "block"),
        )?;

        let fd: zbus::zvariant::OwnedFd = message.body().deserialize()?;

        // Don't leak the fd to child processes.
        let borrowed = unsafe { BorrowedFd::borrow_raw(fd.as_raw_fd()) };
        if let Err(err) = fcntl_setfd(borrowed, FdFlags::CLOEXEC) {
            warn!("error setting CLOEXEC on inhibit fd: {err:?}");
        };

        self.inhibit_power_key_fd = Some(fd);

        Ok(())
    }

    /// Repositions all outputs, optionally adding a new output.
    pub fn reposition_outputs(&mut self, new_output: Option<&Output>) {
        let _span = tracy_client::span!("Niri::reposition_outputs");

        #[derive(Debug)]
        struct Data {
            output: Output,
            name: OutputName,
            position: Option<Point<i32, Logical>>,
            config: Option<niri_config::Position>,
        }

        let config = self.config.borrow();
        let mut outputs = vec![];
        for output in self.global_space.outputs().chain(new_output) {
            let name = output.user_data().get::<OutputName>().unwrap();
            let position = self.global_space.output_geometry(output).map(|geo| geo.loc);
            let config = config.outputs.find(name).and_then(|c| c.position);

            outputs.push(Data {
                output: output.clone(),
                name: name.clone(),
                position,
                config,
            });
        }
        drop(config);

        for Data { output, .. } in &outputs {
            self.global_space.unmap_output(output);
        }

        // Connectors can appear in udev in any order. If we sort by name then we get output
        // positioning that does not depend on the order they appeared.
        //
        // This sorting first compares by make/model/serial so that it is stable regardless of the
        // connector name. However, if make/model/serial is equal or unknown, then it does fall
        // back to comparing the connector name, which should always be unique.
        outputs.sort_unstable_by(|a, b| a.name.compare(&b.name));

        // Place all outputs with explicitly configured position first, then the unconfigured ones.
        outputs.sort_by_key(|d| d.config.is_none());

        trace!(
            "placing outputs in order: {:?}",
            outputs.iter().map(|d| &d.name.connector)
        );

        self.sorted_outputs = outputs
            .iter()
            .map(|Data { output, .. }| output.clone())
            .collect();

        for data in outputs.into_iter() {
            let Data {
                output,
                name,
                position,
                config,
            } = data;

            let size = output_size(&output).to_i32_round();

            let new_position = config
                .map(|pos| Point::from((pos.x, pos.y)))
                .filter(|pos| {
                    // Ensure that the requested position does not overlap any existing output.
                    let target_geom = Rectangle::new(*pos, size);

                    let overlap = self
                        .global_space
                        .outputs()
                        .map(|output| self.global_space.output_geometry(output).unwrap())
                        .find(|geom| geom.overlaps(target_geom));

                    if let Some(overlap) = overlap {
                        warn!(
                            "output {} at x={} y={} sized {}x{} \
                             overlaps an existing output at x={} y={} sized {}x{}, \
                             falling back to automatic placement",
                            name.connector,
                            pos.x,
                            pos.y,
                            size.w,
                            size.h,
                            overlap.loc.x,
                            overlap.loc.y,
                            overlap.size.w,
                            overlap.size.h,
                        );

                        false
                    } else {
                        true
                    }
                })
                .unwrap_or_else(|| {
                    let x = self
                        .global_space
                        .outputs()
                        .map(|output| self.global_space.output_geometry(output).unwrap())
                        .map(|geom| geom.loc.x + geom.size.w)
                        .max()
                        .unwrap_or(0);

                    Point::from((x, 0))
                });

            self.global_space.map_output(&output, new_position);

            // By passing new_output as an Option, rather than mapping it into a bogus location
            // in global_space, we ensure that this branch always runs for it.
            if Some(new_position) != position {
                debug!(
                    "putting output {} at x={} y={}",
                    name.connector, new_position.x, new_position.y
                );
                output.change_current_state(None, None, None, Some(new_position));
                self.ipc_outputs_changed = true;
                self.queue_redraw(&output);
            }
        }
    }

    pub fn add_output(&mut self, output: Output, refresh_interval: Option<Duration>, vrr: bool) {
        let global = output.create_global::<State>(&self.display_handle);

        let name = output.user_data().get::<OutputName>().unwrap();

        let config = self.config.borrow();
        let c = config.outputs.find(name);
        let scale = c.and_then(|c| c.scale).map(|s| s.0).unwrap_or_else(|| {
            let size_mm = output.physical_properties().size;
            let resolution = output.current_mode().unwrap().size;
            guess_monitor_scale(size_mm, resolution)
        });
        let scale = closest_representable_scale(scale.clamp(0.1, 10.));

        let mut transform = c
            .map(|c| ipc_transform_to_smithay(c.transform))
            .unwrap_or(Transform::Normal);

        let mut background_color = c
            .map(|c| c.background_color)
            .unwrap_or(DEFAULT_BACKGROUND_COLOR)
            .to_array_unpremul();
        background_color[3] = 1.;

        let mut backdrop_color = c
            .map(|c| c.backdrop_color)
            .unwrap_or(DEFAULT_BACKDROP_COLOR)
            .to_array_unpremul();
        backdrop_color[3] = 1.;

        // FIXME: fix winit damage on other transforms.
        if name.connector == "winit" {
            transform = Transform::Flipped180;
        }
        drop(config);

        // Set scale and transform before adding to the layout since that will read the output size.
        output.change_current_state(
            None,
            Some(transform),
            Some(output::Scale::Fractional(scale)),
            None,
        );

        self.layout.add_output(output.clone());

        let lock_render_state = if self.is_locked() {
            // We haven't rendered anything yet so it's as good as locked.
            LockRenderState::Locked
        } else {
            LockRenderState::Unlocked
        };

        let size = output_size(&output).to_i32_round();
        let state = OutputState {
            global,
            redraw_state: RedrawState::Idle,
            on_demand_vrr_enabled: false,
            unfinished_animations_remain: false,
            frame_clock: FrameClock::new(refresh_interval, vrr),
            last_drm_sequence: None,
            frame_callback_sequence: 0,
            background_buffer: SolidColorBuffer::new(size, background_color),
            backdrop_buffer: SolidColorBuffer::new(size, backdrop_color),
            lock_render_state,
            lock_surface: None,
            lock_color_buffer: SolidColorBuffer::new(size, CLEAR_COLOR_LOCKED),
            screen_transition: None,
            debug_damage_tracker: OutputDamageTracker::from_output(&output),
        };
        let rv = self.output_state.insert(output.clone(), state);
        assert!(rv.is_none(), "output was already tracked");

        // Must be last since it will call queue_redraw(output) which needs things to be filled-in.
        self.reposition_outputs(Some(&output));
    }

    pub fn remove_output(&mut self, output: &Output) {
        for layer in layer_map_for_output(output).layers() {
            layer.layer_surface().send_close();
        }

        self.layout.remove_output(output);
        self.global_space.unmap_output(output);
        self.reposition_outputs(None);
        self.gamma_control_manager_state.output_removed(output);

        let state = self.output_state.remove(output).unwrap();

        match state.redraw_state {
            RedrawState::Idle => (),
            RedrawState::Queued => (),
            RedrawState::WaitingForVBlank { .. } => (),
            RedrawState::WaitingForEstimatedVBlank(token) => self.event_loop.remove(token),
            RedrawState::WaitingForEstimatedVBlankAndQueued(token) => self.event_loop.remove(token),
        }

        #[cfg(feature = "xdp-gnome-screencast")]
        self.stop_casts_for_target(CastTarget::Output(output.downgrade()));

        self.remove_screencopy_output(output);

        // Disable the output global and remove some time later to give the clients some time to
        // process it.
        let global = state.global;
        self.display_handle.disable_global::<State>(global.clone());
        self.event_loop
            .insert_source(
                Timer::from_duration(Duration::from_secs(10)),
                move |_, _, state| {
                    state
                        .niri
                        .display_handle
                        .remove_global::<State>(global.clone());
                    TimeoutAction::Drop
                },
            )
            .unwrap();

        match mem::take(&mut self.lock_state) {
            LockState::Locking(confirmation) => {
                // We're locking and an output was removed, check if the requirements are now met.
                let all_locked = self
                    .output_state
                    .values()
                    .all(|state| state.lock_render_state == LockRenderState::Locked);

                if all_locked {
                    let lock = confirmation.ext_session_lock().clone();
                    confirmation.lock();
                    self.lock_state = LockState::Locked(lock);
                } else {
                    // Still waiting.
                    self.lock_state = LockState::Locking(confirmation);
                }
            }
            lock_state => {
                self.lock_state = lock_state;
                self.maybe_continue_to_locking();
            }
        }

        if self.screenshot_ui.close() {
            self.cursor_manager
                .set_cursor_image(CursorImageStatus::default_named());
            self.queue_redraw_all();
        }
    }

    pub fn output_resized(&mut self, output: &Output) {
        let output_size = output_size(output).to_i32_round();
        let scale = output.current_scale();
        let transform = output.current_transform();

        {
            let mut layer_map = layer_map_for_output(output);
            for layer in layer_map.layers() {
                layer.with_surfaces(|surface, data| {
                    send_scale_transform(surface, data, scale, transform);
                });
            }
            layer_map.arrange();
        }

        self.layout.update_output_size(output);

        if let Some(state) = self.output_state.get_mut(output) {
            state.background_buffer.resize(output_size);
            state.backdrop_buffer.resize(output_size);

            state.lock_color_buffer.resize(output_size);
            if let Some(lock_surface) = &state.lock_surface {
                configure_lock_surface(lock_surface, output);
            }
        }

        // If the output size changed with an open screenshot UI, close the screenshot UI.
        if let Some((old_size, old_scale, old_transform)) = self.screenshot_ui.output_size(output) {
            let output_mode = output.current_mode().unwrap();
            let size = transform.transform_size(output_mode.size);
            let scale = output.current_scale().fractional_scale();
            // FIXME: scale changes and transform flips shouldn't matter but they currently do since
            // I haven't quite figured out how to draw the screenshot textures in
            // physical coordinates.
            if old_size != size || old_scale != scale || old_transform != transform {
                self.screenshot_ui.close();
                self.cursor_manager
                    .set_cursor_image(CursorImageStatus::default_named());
                self.queue_redraw_all();
                return;
            }
        }

        self.queue_redraw(output);
    }

    pub fn deactivate_monitors(&mut self, backend: &mut Backend) {
        if !self.monitors_active {
            return;
        }

        self.monitors_active = false;
        backend.set_monitors_active(false);
    }

    pub fn activate_monitors(&mut self, backend: &mut Backend) {
        if self.monitors_active {
            return;
        }

        self.monitors_active = true;
        backend.set_monitors_active(true);

        self.queue_redraw_all();
    }

    pub fn output_under(&self, pos: Point<f64, Logical>) -> Option<(&Output, Point<f64, Logical>)> {
        let output = self.global_space.output_under(pos).next()?;
        let pos_within_output = pos
            - self
                .global_space
                .output_geometry(output)
                .unwrap()
                .loc
                .to_f64();

        Some((output, pos_within_output))
    }

    pub fn is_sticky_obscured_under(
        &self,
        output: &Output,
        pos_within_output: Point<f64, Logical>,
    ) -> bool {
        // The ordering here must be consistent with the ordering in render() so that input is
        // consistent with the visuals.

        // Check if some layer-shell surface is on top.
        let layers = layer_map_for_output(output);
        let layer_surface_under = |layer, popup| {
            layers
                .layers_on(layer)
                .rev()
                .find_map(|layer| {
                    let layer_pos_within_output =
                        layers.layer_geometry(layer).unwrap().loc.to_f64();
                    let surface_type = if popup {
                        WindowSurfaceType::POPUP
                    } else {
                        WindowSurfaceType::TOPLEVEL
                    } | WindowSurfaceType::SUBSURFACE;
                    layer.surface_under(pos_within_output - layer_pos_within_output, surface_type)
                })
                .is_some()
        };

        let layer_toplevel_under = |layer| layer_surface_under(layer, false);
        let layer_popup_under = |layer| layer_surface_under(layer, true);

        if layer_popup_under(Layer::Overlay) || layer_toplevel_under(Layer::Overlay) {
            return true;
        }

        let mon = self.layout.monitor_for_output(output).unwrap();
        if mon.render_above_top_layer() {
            return false;
        }

        let hot_corner = Rectangle::from_size(Size::from((1., 1.)));
        if hot_corner.contains(pos_within_output) {
            return true;
        }

        if layer_popup_under(Layer::Top) || layer_toplevel_under(Layer::Top) {
            return true;
        }

        false
    }

    pub fn is_layout_obscured_under(
        &self,
        output: &Output,
        pos_within_output: Point<f64, Logical>,
    ) -> bool {
        if self.layout.is_overview_open() {
            return false;
        }

        // Check if some layer-shell surface is on top.
        let layers = layer_map_for_output(output);
        let layer_popup_under = |layer| {
            layers
                .layers_on(layer)
                .rev()
                .find_map(|layer_surface| {
                    let mut layer_pos_within_output =
                        layers.layer_geometry(layer_surface).unwrap().loc.to_f64();

                    // Background and bottom layers move together with the workspaces.
                    let mon = self.layout.monitor_for_output(output)?;
                    let (_, geo) = mon.workspace_under(pos_within_output)?;
                    layer_pos_within_output += geo.loc;

                    let surface_type = WindowSurfaceType::POPUP | WindowSurfaceType::SUBSURFACE;
                    layer_surface
                        .surface_under(pos_within_output - layer_pos_within_output, surface_type)
                })
                .is_some()
        };

        if layer_popup_under(Layer::Bottom) || layer_popup_under(Layer::Background) {
            return true;
        }

        false
    }

    /// Returns the workspace under the position to be activated.
    ///
    /// The return value is an output and a workspace index on it.
    pub fn workspace_under(
        &self,
        extended_bounds: bool,
        pos: Point<f64, Logical>,
    ) -> Option<(Output, &Workspace<Mapped>)> {
        if self.is_locked() || self.screenshot_ui.is_open() {
            return None;
        }

        let (output, pos_within_output) = self.output_under(pos)?;

        if self.is_sticky_obscured_under(output, pos_within_output) {
            return None;
        }

        if self.is_layout_obscured_under(output, pos_within_output) {
            return None;
        }

        let ws = self
            .layout
            .workspace_under(extended_bounds, output, pos_within_output)?;
        Some((output.clone(), ws))
    }

    pub fn workspace_under_cursor(
        &self,
        extended_bounds: bool,
    ) -> Option<(Output, &Workspace<Mapped>)> {
        let pos = self.seat.get_pointer().unwrap().current_location();
        self.workspace_under(extended_bounds, pos)
    }

    /// Returns the window under the position to be activated.
    ///
    /// The cursor may be inside the window's activation region, but not within the window's input
    /// region.
    pub fn window_under(&self, pos: Point<f64, Logical>) -> Option<&Mapped> {
        if self.is_locked() || self.screenshot_ui.is_open() {
            return None;
        }

        let (output, pos_within_output) = self.output_under(pos)?;

        if self.is_sticky_obscured_under(output, pos_within_output) {
            return None;
        }

        if let Some((window, _loc)) = self
            .layout
            .interactive_moved_window_under(output, pos_within_output)
        {
            return Some(window);
        }

        if self.is_layout_obscured_under(output, pos_within_output) {
            return None;
        }

        let (window, _loc) = self.layout.window_under(output, pos_within_output)?;
        Some(window)
    }

    /// Returns the window under the cursor to be activated.
    ///
    /// The cursor may be inside the window's activation region, but not within the window's input
    /// region.
    pub fn window_under_cursor(&self) -> Option<&Mapped> {
        let pos = self.seat.get_pointer().unwrap().current_location();
        self.window_under(pos)
    }

    /// Returns contents under the given point.
    ///
    /// We don't have a proper global space for all windows, so this function converts window
    /// locations to global space according to where they are rendered.
    ///
    /// This function does not take pointer or touch grabs into account.
    pub fn contents_under(&self, pos: Point<f64, Logical>) -> PointContents {
        let mut rv = PointContents::default();

        let Some((output, pos_within_output)) = self.output_under(pos) else {
            return rv;
        };
        rv.output = Some(output.clone());
        let output_pos_in_global_space = self.global_space.output_geometry(output).unwrap().loc;

        // The ordering here must be consistent with the ordering in render() so that input is
        // consistent with the visuals.

        if self.is_locked() {
            let Some(state) = self.output_state.get(output) else {
                return rv;
            };
            let Some(surface) = state.lock_surface.as_ref() else {
                return rv;
            };

            rv.surface = under_from_surface_tree(
                surface.wl_surface(),
                pos_within_output,
                // We put lock surfaces at (0, 0).
                (0, 0),
                WindowSurfaceType::ALL,
            )
            .map(|(surface, pos_within_output)| {
                (
                    surface,
                    (pos_within_output + output_pos_in_global_space).to_f64(),
                )
            });

            return rv;
        }

        if self.screenshot_ui.is_open() {
            return rv;
        }

        let layers = layer_map_for_output(output);
        let layer_surface_under = |layer, popup| {
            layers
                .layers_on(layer)
                .rev()
                .find_map(|layer_surface| {
                    let mut layer_pos_within_output =
                        layers.layer_geometry(layer_surface).unwrap().loc.to_f64();

                    // Background and bottom layers move together with the workspaces.
                    if matches!(layer, Layer::Background | Layer::Bottom) {
                        let mon = self.layout.monitor_for_output(output)?;
                        let (_, geo) = mon.workspace_under(pos_within_output)?;
                        layer_pos_within_output += geo.loc;
                        // Don't need to deal with zoom here because in the overview background and
                        // bottom layers don't receive input.
                    }

                    let surface_type = if popup {
                        WindowSurfaceType::POPUP
                    } else {
                        WindowSurfaceType::TOPLEVEL
                    } | WindowSurfaceType::SUBSURFACE;

                    layer_surface
                        .surface_under(pos_within_output - layer_pos_within_output, surface_type)
                        .map(|(surface, pos_within_layer)| {
                            (
                                (surface, pos_within_layer.to_f64() + layer_pos_within_output),
                                layer_surface,
                            )
                        })
                })
                .map(|(s, l)| (Some(s), (None, Some(l.clone()))))
        };

        let layer_toplevel_under = |layer| layer_surface_under(layer, false);
        let layer_popup_under = |layer| layer_surface_under(layer, true);

        let mapped_hit_data = |(mapped, hit): (&Mapped, HitType)| {
            let window = &mapped.window;
            let surface_and_pos = if let HitType::Input { win_pos } = hit {
                let win_pos_within_output = win_pos;
                window
                    .surface_under(
                        pos_within_output - win_pos_within_output,
                        WindowSurfaceType::ALL,
                    )
                    .map(|(s, pos_within_window)| {
                        (s, pos_within_window.to_f64() + win_pos_within_output)
                    })
            } else {
                None
            };
            (surface_and_pos, (Some((window.clone(), hit)), None))
        };

        let interactive_moved_window_under = || {
            self.layout
                .interactive_moved_window_under(output, pos_within_output)
                .map(mapped_hit_data)
        };
        let window_under = || {
            self.layout
                .window_under(output, pos_within_output)
                .map(mapped_hit_data)
        };

        let mon = self.layout.monitor_for_output(output).unwrap();

        let mut under =
            layer_popup_under(Layer::Overlay).or_else(|| layer_toplevel_under(Layer::Overlay));

        let is_overview_open = self.layout.is_overview_open();

        // When rendering above the top layer, we put the regular monitor elements first.
        // Otherwise, we will render all layer-shell pop-ups and the top layer on top.
        if mon.render_above_top_layer() {
            under = under
                .or_else(interactive_moved_window_under)
                .or_else(window_under)
                .or_else(|| layer_popup_under(Layer::Top))
                .or_else(|| layer_toplevel_under(Layer::Top))
                .or_else(|| layer_popup_under(Layer::Bottom))
                .or_else(|| layer_popup_under(Layer::Background))
                .or_else(|| layer_toplevel_under(Layer::Bottom))
                .or_else(|| layer_toplevel_under(Layer::Background));
        } else {
            let hot_corner = Rectangle::from_size(Size::from((1., 1.)));
            if hot_corner.contains(pos_within_output) {
                return rv;
            }

            under = under
                .or_else(|| layer_popup_under(Layer::Top))
                .or_else(|| layer_toplevel_under(Layer::Top));

            under = under.or_else(interactive_moved_window_under);

            if !is_overview_open {
                under = under
                    .or_else(|| layer_popup_under(Layer::Bottom))
                    .or_else(|| layer_popup_under(Layer::Background));
            }

            under = under.or_else(window_under);

            if !is_overview_open {
                under = under
                    .or_else(|| layer_toplevel_under(Layer::Bottom))
                    .or_else(|| layer_toplevel_under(Layer::Background));
            }
        }

        let Some((mut surface_and_pos, (window, layer))) = under else {
            return rv;
        };

        if let Some((_, surface_pos)) = &mut surface_and_pos {
            *surface_pos += output_pos_in_global_space.to_f64();
        }

        rv.surface = surface_and_pos;
        rv.window = window;
        rv.layer = layer;
        rv
    }

    pub fn output_under_cursor(&self) -> Option<Output> {
        let pos = self.seat.get_pointer().unwrap().current_location();
        self.global_space.output_under(pos).next().cloned()
    }

    pub fn output_left(&self) -> Option<Output> {
        let active = self.layout.active_output()?;
        let active_geo = self.global_space.output_geometry(active).unwrap();
        let extended_geo = Rectangle::new(
            Point::from((i32::MIN / 2, active_geo.loc.y)),
            Size::from((i32::MAX, active_geo.size.h)),
        );

        self.global_space
            .outputs()
            .map(|output| (output, self.global_space.output_geometry(output).unwrap()))
            .filter(|(_, geo)| center(*geo).x < center(active_geo).x && geo.overlaps(extended_geo))
            .min_by_key(|(_, geo)| center(active_geo).x - center(*geo).x)
            .map(|(output, _)| output)
            .cloned()
    }

    pub fn output_right(&self) -> Option<Output> {
        let active = self.layout.active_output()?;
        let active_geo = self.global_space.output_geometry(active).unwrap();
        let extended_geo = Rectangle::new(
            Point::from((i32::MIN / 2, active_geo.loc.y)),
            Size::from((i32::MAX, active_geo.size.h)),
        );

        self.global_space
            .outputs()
            .map(|output| (output, self.global_space.output_geometry(output).unwrap()))
            .filter(|(_, geo)| center(*geo).x > center(active_geo).x && geo.overlaps(extended_geo))
            .min_by_key(|(_, geo)| center(*geo).x - center(active_geo).x)
            .map(|(output, _)| output)
            .cloned()
    }

    pub fn output_up(&self) -> Option<Output> {
        let active = self.layout.active_output()?;
        let active_geo = self.global_space.output_geometry(active).unwrap();
        let extended_geo = Rectangle::new(
            Point::from((active_geo.loc.x, i32::MIN / 2)),
            Size::from((active_geo.size.w, i32::MAX)),
        );

        self.global_space
            .outputs()
            .map(|output| (output, self.global_space.output_geometry(output).unwrap()))
            .filter(|(_, geo)| center(*geo).y < center(active_geo).y && geo.overlaps(extended_geo))
            .min_by_key(|(_, geo)| center(active_geo).y - center(*geo).y)
            .map(|(output, _)| output)
            .cloned()
    }

    pub fn output_previous(&self) -> Option<Output> {
        let active = self.layout.active_output()?;

        self.sorted_outputs
            .iter()
            .rev()
            .skip_while(|&output| output != active)
            .nth(1)
            .or(self.sorted_outputs.last())
            .filter(|&output| output != active)
            .cloned()
    }

    pub fn output_next(&self) -> Option<Output> {
        let active = self.layout.active_output()?;

        self.sorted_outputs
            .iter()
            .skip_while(|&output| output != active)
            .nth(1)
            .or(self.sorted_outputs.first())
            .filter(|&output| output != active)
            .cloned()
    }

    pub fn find_output_and_workspace_index(
        &self,
        workspace_reference: WorkspaceReference,
    ) -> Option<(Option<Output>, usize)> {
        let (target_workspace_index, target_workspace) = match workspace_reference {
            WorkspaceReference::Index(index) => {
                return Some((None, index.saturating_sub(1) as usize));
            }
            WorkspaceReference::Name(name) => self.layout.find_workspace_by_name(&name)?,
            WorkspaceReference::Id(id) => {
                let id = WorkspaceId::specific(id);
                self.layout.find_workspace_by_id(id)?
            }
        };

        let target_output = target_workspace.current_output();
        Some((target_output.cloned(), target_workspace_index))
    }

    pub fn find_window_by_id(&self, id: MappedId) -> Option<Window> {
        self.layout
            .windows()
            .find(|(_, m)| m.id() == id)
            .map(|(_, m)| m.window.clone())
    }

    pub fn output_down(&self) -> Option<Output> {
        let active = self.layout.active_output()?;
        let active_geo = self.global_space.output_geometry(active).unwrap();
        let extended_geo = Rectangle::new(
            Point::from((active_geo.loc.x, i32::MIN / 2)),
            Size::from((active_geo.size.w, i32::MAX)),
        );

        self.global_space
            .outputs()
            .map(|output| (output, self.global_space.output_geometry(output).unwrap()))
            .filter(|(_, geo)| center(active_geo).y < center(*geo).y && geo.overlaps(extended_geo))
            .min_by_key(|(_, geo)| center(*geo).y - center(active_geo).y)
            .map(|(output, _)| output)
            .cloned()
    }

    pub fn output_for_tablet(&self) -> Option<&Output> {
        let config = self.config.borrow();
        let map_to_output = config.input.tablet.map_to_output.as_ref();
        map_to_output.and_then(|name| self.output_by_name_match(name))
    }

    pub fn output_for_touch(&self) -> Option<&Output> {
        let config = self.config.borrow();
        let map_to_output = config.input.touch.map_to_output.as_ref();
        map_to_output
            .and_then(|name| self.output_by_name_match(name))
            .or_else(|| self.global_space.outputs().next())
    }

    pub fn output_by_name_match(&self, target: &str) -> Option<&Output> {
        self.global_space
            .outputs()
            .find(|output| output_matches_name(output, target))
    }

    pub fn output_for_root(&self, root: &WlSurface) -> Option<&Output> {
        // Check the main layout.
        let win_out = self.layout.find_window_and_output(root);
        let layout_output = win_out.map(|(_, output)| output);
        if let Some(output) = layout_output {
            return output;
        }

        // Check layer-shell.
        let has_layer_surface = |o: &&Output| {
            layer_map_for_output(o)
                .layer_for_surface(root, WindowSurfaceType::TOPLEVEL)
                .is_some()
        };
        self.layout.outputs().find(has_layer_surface)
    }

    pub fn lock_surface_focus(&self) -> Option<WlSurface> {
        let output_under_cursor = self.output_under_cursor();
        let output = output_under_cursor
            .as_ref()
            .or_else(|| self.layout.active_output())
            .or_else(|| self.global_space.outputs().next())?;

        let state = self.output_state.get(output)?;
        state.lock_surface.as_ref().map(|s| s.wl_surface()).cloned()
    }

    /// Schedules an immediate redraw on all outputs if one is not already scheduled.
    pub fn queue_redraw_all(&mut self) {
        for state in self.output_state.values_mut() {
            state.redraw_state = mem::take(&mut state.redraw_state).queue_redraw();
        }
    }

    /// Schedules an immediate redraw if one is not already scheduled.
    pub fn queue_redraw(&mut self, output: &Output) {
        let state = self.output_state.get_mut(output).unwrap();
        state.redraw_state = mem::take(&mut state.redraw_state).queue_redraw();
    }

    pub fn redraw_queued_outputs(&mut self, backend: &mut Backend) {
        let _span = tracy_client::span!("Niri::redraw_queued_outputs");

        while let Some((output, _)) = self.output_state.iter().find(|(_, state)| {
            matches!(
                state.redraw_state,
                RedrawState::Queued | RedrawState::WaitingForEstimatedVBlankAndQueued(_)
            )
        }) {
            trace!("redrawing output");
            let output = output.clone();
            self.redraw(backend, &output);
        }
    }

    pub fn pointer_element<R: NiriRenderer>(
        &self,
        renderer: &mut R,
        output: &Output,
    ) -> Vec<OutputRenderElements<R>> {
        if self.pointer_hidden {
            return vec![];
        }

        let _span = tracy_client::span!("Niri::pointer_element");
        let output_scale = output.current_scale();
        let output_pos = self.global_space.output_geometry(output).unwrap().loc;

        // Check whether we need to draw the tablet cursor or the regular cursor.
        let pointer_pos = self
            .tablet_cursor_location
            .unwrap_or_else(|| self.seat.get_pointer().unwrap().current_location());
        let pointer_pos = pointer_pos - output_pos.to_f64();

        // Get the render cursor to draw.
        let cursor_scale = output_scale.integer_scale();
        let render_cursor = self.cursor_manager.get_render_cursor(cursor_scale);

        let output_scale = Scale::from(output.current_scale().fractional_scale());

        let mut pointer_elements = match render_cursor {
            RenderCursor::Hidden => vec![],
            RenderCursor::Surface { surface, hotspot } => {
                let pointer_pos =
                    (pointer_pos - hotspot.to_f64()).to_physical_precise_round(output_scale);

                render_elements_from_surface_tree(
                    renderer,
                    &surface,
                    pointer_pos,
                    output_scale,
                    1.,
                    Kind::Cursor,
                )
            }
            RenderCursor::Named {
                icon,
                scale,
                cursor,
            } => {
                let (idx, frame) = cursor.frame(self.start_time.elapsed().as_millis() as u32);
                let hotspot = XCursor::hotspot(frame).to_logical(scale);
                let pointer_pos =
                    (pointer_pos - hotspot.to_f64()).to_physical_precise_round(output_scale);

                let texture = self.cursor_texture_cache.get(icon, scale, &cursor, idx);
                let mut pointer_elements = vec![];
                let pointer_element = match MemoryRenderBufferRenderElement::from_buffer(
                    renderer,
                    pointer_pos,
                    &texture,
                    None,
                    None,
                    None,
                    Kind::Cursor,
                ) {
                    Ok(element) => Some(element),
                    Err(err) => {
                        warn!("error importing a cursor texture: {err:?}");
                        None
                    }
                };
                if let Some(element) = pointer_element {
                    pointer_elements.push(OutputRenderElements::NamedPointer(element));
                }

                pointer_elements
            }
        };

        if let Some(dnd_icon) = self.dnd_icon.as_ref() {
            let pointer_pos =
                (pointer_pos + dnd_icon.offset.to_f64()).to_physical_precise_round(output_scale);
            pointer_elements.extend(render_elements_from_surface_tree(
                renderer,
                &dnd_icon.surface,
                pointer_pos,
                output_scale,
                1.,
                Kind::Unspecified,
            ));
        }

        pointer_elements
    }

    pub fn refresh_pointer_outputs(&mut self) {
        if self.pointer_hidden {
            return;
        }

        let _span = tracy_client::span!("Niri::refresh_pointer_outputs");

        // Check whether we need to draw the tablet cursor or the regular cursor.
        let pointer_pos = self
            .tablet_cursor_location
            .unwrap_or_else(|| self.seat.get_pointer().unwrap().current_location());

        match self.cursor_manager.cursor_image() {
            CursorImageStatus::Surface(ref surface) => {
                let hotspot = with_states(surface, |states| {
                    states
                        .data_map
                        .get::<CursorImageSurfaceData>()
                        .unwrap()
                        .lock()
                        .unwrap()
                        .hotspot
                });

                let surface_pos = pointer_pos.to_i32_round() - hotspot;
                let bbox = bbox_from_surface_tree(surface, surface_pos);

                let dnd = self
                    .dnd_icon
                    .as_ref()
                    .map(|icon| &icon.surface)
                    .map(|surface| (surface, bbox_from_surface_tree(surface, surface_pos)));

                // FIXME we basically need to pick the largest scale factor across the overlapping
                // outputs, this is how it's usually done in clients as well.
                let mut cursor_scale = 1.;
                let mut cursor_transform = Transform::Normal;
                let mut dnd_scale = 1.;
                let mut dnd_transform = Transform::Normal;
                for output in self.global_space.outputs() {
                    let geo = self.global_space.output_geometry(output).unwrap();

                    // Compute pointer surface overlap.
                    if let Some(mut overlap) = geo.intersection(bbox) {
                        overlap.loc -= surface_pos;
                        cursor_scale =
                            f64::max(cursor_scale, output.current_scale().fractional_scale());
                        // FIXME: using the largest overlapping or "primary" output transform would
                        // make more sense here.
                        cursor_transform = output.current_transform();
                        output_update(output, Some(overlap), surface);
                    } else {
                        output_update(output, None, surface);
                    }

                    // Compute DnD icon surface overlap.
                    if let Some((surface, bbox)) = dnd {
                        if let Some(mut overlap) = geo.intersection(bbox) {
                            overlap.loc -= surface_pos;
                            dnd_scale =
                                f64::max(dnd_scale, output.current_scale().fractional_scale());
                            // FIXME: using the largest overlapping or "primary" output transform
                            // would make more sense here.
                            dnd_transform = output.current_transform();
                            output_update(output, Some(overlap), surface);
                        } else {
                            output_update(output, None, surface);
                        }
                    }
                }

                with_states(surface, |data| {
                    send_scale_transform(
                        surface,
                        data,
                        output::Scale::Fractional(cursor_scale),
                        cursor_transform,
                    )
                });
                if let Some((surface, _)) = dnd {
                    with_states(surface, |data| {
                        send_scale_transform(
                            surface,
                            data,
                            output::Scale::Fractional(dnd_scale),
                            dnd_transform,
                        );
                    });
                }
            }
            cursor_image => {
                // There's no cursor surface, but there might be a DnD icon.
                let Some(surface) = self.dnd_icon.as_ref().map(|icon| &icon.surface) else {
                    return;
                };

                let icon = if let CursorImageStatus::Named(icon) = cursor_image {
                    *icon
                } else {
                    Default::default()
                };

                let mut dnd_scale = 1.;
                let mut dnd_transform = Transform::Normal;
                for output in self.global_space.outputs() {
                    let geo = self.global_space.output_geometry(output).unwrap();

                    // The default cursor is rendered at the right scale for each output, which
                    // means that it may have a different hotspot for each output.
                    let output_scale = output.current_scale().integer_scale();
                    let cursor = self
                        .cursor_manager
                        .get_cursor_with_name(icon, output_scale)
                        .unwrap_or_else(|| self.cursor_manager.get_default_cursor(output_scale));

                    // For simplicity, we always use frame 0 for this computation. Let's hope the
                    // hotspot doesn't change between frames.
                    let hotspot = XCursor::hotspot(&cursor.frames()[0]).to_logical(output_scale);

                    let surface_pos = pointer_pos.to_i32_round() - hotspot;
                    let bbox = bbox_from_surface_tree(surface, surface_pos);

                    if let Some(mut overlap) = geo.intersection(bbox) {
                        overlap.loc -= surface_pos;
                        dnd_scale = f64::max(dnd_scale, output.current_scale().fractional_scale());
                        // FIXME: using the largest overlapping or "primary" output transform would
                        // make more sense here.
                        dnd_transform = output.current_transform();
                        output_update(output, Some(overlap), surface);
                    } else {
                        output_update(output, None, surface);
                    }
                }

                with_states(surface, |data| {
                    send_scale_transform(
                        surface,
                        data,
                        output::Scale::Fractional(dnd_scale),
                        dnd_transform,
                    );
                });
            }
        }
    }

    pub fn refresh_layout(&mut self) {
        let layout_is_active = match &self.keyboard_focus {
            KeyboardFocus::Layout { .. } => true,
            KeyboardFocus::LayerShell { .. } => false,

            // Draw layout as active in these cases to reduce unnecessary window animations.
            // There's no confusion because these are both fullscreen modes.
            //
            // FIXME: when going into the screenshot UI from a layer-shell focus, and then back to
            // layer-shell, the layout will briefly draw as active, despite never having focus.
            KeyboardFocus::LockScreen { .. } => true,
            KeyboardFocus::ScreenshotUi => true,
            KeyboardFocus::Overview => true,
        };

        self.layout.refresh(layout_is_active);
    }

    pub fn refresh_idle_inhibit(&mut self) {
        let _span = tracy_client::span!("Niri::refresh_idle_inhibit");

        self.idle_inhibiting_surfaces.retain(|s| s.is_alive());

        let is_inhibited = self.is_fdo_idle_inhibited.load(Ordering::SeqCst)
            || self.idle_inhibiting_surfaces.iter().any(|surface| {
                with_states(surface, |states| {
                    surface_primary_scanout_output(surface, states).is_some()
                })
            });
        self.idle_notifier_state.set_is_inhibited(is_inhibited);
    }

    pub fn refresh_window_states(&mut self) {
        let _span = tracy_client::span!("Niri::refresh_window_states");

        let config = self.config.borrow();
        self.layout.with_windows_mut(|mapped, _output| {
            mapped.update_tiled_state(config.prefer_no_csd);
        });
        drop(config);
    }

    pub fn refresh_window_rules(&mut self) {
        let _span = tracy_client::span!("Niri::refresh_window_rules");

        let config = self.config.borrow();
        let window_rules = &config.window_rules;

        let mut windows = vec![];
        let mut outputs = HashSet::new();
        self.layout.with_windows_mut(|mapped, output| {
            if mapped.recompute_window_rules_if_needed(window_rules, self.is_at_startup) {
                windows.push(mapped.window.clone());

                if let Some(output) = output {
                    outputs.insert(output.clone());
                }

                // Since refresh_window_rules() is called after refresh_layout(), we need to update
                // the tiled state right here, so that it's picked up by the following
                // send_pending_configure().
                mapped.update_tiled_state(config.prefer_no_csd);
            }
        });
        drop(config);

        for win in windows {
            self.layout.update_window(&win, None);
            win.toplevel()
                .expect("no X11 support")
                .send_pending_configure();
        }
        for output in outputs {
            self.queue_redraw(&output);
        }
    }

    #[cfg(feature = "xdp-gnome-screencast")]
    pub fn refresh_mapped_cast_window_rules(&mut self) {
        // O(N^2) but should be fine since there aren't many casts usually.
        self.layout.with_windows_mut(|mapped, _| {
            let id = mapped.id().get();
            // Find regardless of cast.is_active.
            let value = self
                .casts
                .iter()
                .any(|cast| cast.target == (CastTarget::Window { id }));
            mapped.set_is_window_cast_target(value);
        });
    }

    #[cfg(feature = "xdp-gnome-screencast")]
    pub fn refresh_mapped_cast_outputs(&mut self) {
        use std::collections::hash_map::Entry;

        let mut seen = HashSet::new();
        let mut output_changed = vec![];

        self.layout.with_windows(|mapped, output, _| {
            seen.insert(mapped.window.clone());

            let Some(output) = output else {
                return;
            };

            match self.mapped_cast_output.entry(mapped.window.clone()) {
                Entry::Occupied(mut entry) => {
                    if entry.get() != output {
                        entry.insert(output.clone());
                        output_changed.push((mapped.id(), output.clone()));
                    }
                }
                Entry::Vacant(entry) => {
                    entry.insert(output.clone());
                }
            }
        });

        self.mapped_cast_output.retain(|win, _| seen.contains(win));

        let mut to_stop = vec![];
        for (id, out) in output_changed {
            let refresh = out.current_mode().unwrap().refresh as u32;
            let target = CastTarget::Window { id: id.get() };
            for cast in self.casts.iter_mut().filter(|cast| cast.target == target) {
                if let Err(err) = cast.set_refresh(refresh) {
                    warn!("error changing cast FPS: {err:?}");
                    to_stop.push(cast.session_id);
                };
            }
        }

        for session_id in to_stop {
            self.stop_cast(session_id);
        }
    }

    pub fn advance_animations(&mut self) {
        let _span = tracy_client::span!("Niri::advance_animations");

        self.layout.advance_animations();
        self.config_error_notification.advance_animations();
        self.screenshot_ui.advance_animations();

        for state in self.output_state.values_mut() {
            if let Some(transition) = &mut state.screen_transition {
                if transition.is_done() {
                    state.screen_transition = None;
                }
            }
        }
    }

    pub fn update_render_elements(&mut self, output: Option<&Output>) {
        self.layout.update_render_elements(output);

        for (out, state) in self.output_state.iter_mut() {
            if output.map_or(true, |output| out == output) {
                let scale = Scale::from(out.current_scale().fractional_scale());
                let transform = out.current_transform();

                if let Some(transition) = &mut state.screen_transition {
                    transition.update_render_elements(scale, transform);
                }

                let layer_map = layer_map_for_output(out);
                for surface in layer_map.layers() {
                    let Some(mapped) = self.mapped_layer_surfaces.get_mut(surface) else {
                        continue;
                    };
                    let Some(geo) = layer_map.layer_geometry(surface) else {
                        continue;
                    };

                    mapped.update_render_elements(geo.size.to_f64(), scale);
                }
            }
        }
    }

    pub fn update_shaders(&mut self) {
        self.layout.update_shaders();

        for mapped in self.mapped_layer_surfaces.values_mut() {
            mapped.update_shaders();
        }
    }

    pub fn render<R: NiriRenderer>(
        &self,
        renderer: &mut R,
        output: &Output,
        include_pointer: bool,
        mut target: RenderTarget,
    ) -> Vec<OutputRenderElements<R>> {
        let _span = tracy_client::span!("Niri::render");

        if target == RenderTarget::Output {
            if let Some(preview) = self.config.borrow().debug.preview_render {
                target = match preview {
                    PreviewRender::Screencast => RenderTarget::Screencast,
                    PreviewRender::ScreenCapture => RenderTarget::ScreenCapture,
                };
            }
        }

        let output_scale = Scale::from(output.current_scale().fractional_scale());

        // The pointer goes on the top.
        let mut elements = vec![];
        if include_pointer {
            elements = self.pointer_element(renderer, output);
        }

        // Next, the screen transition texture.
        {
            let state = self.output_state.get(output).unwrap();
            if let Some(transition) = &state.screen_transition {
                elements.push(transition.render(target).into());
            }
        }

        // Next, the exit confirm dialog.
        if let Some(dialog) = &self.exit_confirm_dialog {
            if let Some(element) = dialog.render(renderer, output) {
                elements.push(element.into());
            }
        }

        // Next, the config error notification too.
        if let Some(element) = self.config_error_notification.render(renderer, output) {
            elements.push(element.into());
        }

        // If the session is locked, draw the lock surface.
        if self.is_locked() {
            let state = self.output_state.get(output).unwrap();
            if let Some(surface) = state.lock_surface.as_ref() {
                elements.extend(render_elements_from_surface_tree(
                    renderer,
                    surface.wl_surface(),
                    (0, 0),
                    output_scale,
                    1.,
                    Kind::Unspecified,
                ));
            }

            // Draw the solid color background.
            elements.push(
                SolidColorRenderElement::from_buffer(
                    &state.lock_color_buffer,
                    (0, 0),
                    output_scale,
                    1.,
                    Kind::Unspecified,
                )
                .into(),
            );

            if self.debug_draw_opaque_regions {
                draw_opaque_regions(&mut elements, output_scale);
            }
            return elements;
        }

        // Prepare the background elements.
        let state = self.output_state.get(output).unwrap();
        let background_buffer = state.background_buffer.clone();
        let background = SolidColorRenderElement::from_buffer(
            &background_buffer,
            (0, 0),
            output_scale,
            1.,
            Kind::Unspecified,
        );
        let backdrop = SolidColorRenderElement::from_buffer(
            &state.backdrop_buffer,
            (0, 0),
            output_scale,
            1.,
            Kind::Unspecified,
        )
        .into();

        // If the screenshot UI is open, draw it.
        if self.screenshot_ui.is_open() {
            elements.extend(
                self.screenshot_ui
                    .render_output(output, target)
                    .into_iter()
                    .map(OutputRenderElements::from),
            );

            // Add the backdrop for outputs that were connected while the screenshot UI was open.
            elements.push(backdrop);

            if self.debug_draw_opaque_regions {
                draw_opaque_regions(&mut elements, output_scale);
            }
            return elements;
        }

        // Draw the hotkey overlay on top.
        if let Some(element) = self.hotkey_overlay.render(renderer, output) {
            elements.push(element.into());
        }

        // Don't draw the focus ring on the workspaces while interactively moving above those
        // workspaces, since the interactively-moved window already has a focus ring.
        let focus_ring = !self.layout.interactive_move_is_moving_above_output(output);

        // Get monitor elements.
        let mon = self.layout.monitor_for_output(output).unwrap();
        let zoom = mon.overview_zoom();
        let monitor_elements = Vec::from_iter(
            mon.render_elements(renderer, target, focus_ring)
                .map(|(geo, iter)| (geo, Vec::from_iter(iter))),
        );
        let insert_hint_elements = mon.render_insert_hint_between_workspaces(renderer);
        let int_move_elements: Vec<_> = self
            .layout
            .render_interactive_move_for_output(renderer, output, target)
            .collect();

        // Get layer-shell elements.
        let layer_map = layer_map_for_output(output);
        let mut extend_from_layer = |elements: &mut SplitElements<LayerSurfaceRenderElement<R>>,
                                     layer| {
            self.render_layer(renderer, target, output_scale, &layer_map, layer, elements);
        };

        // The overlay layer elements go next.
        let mut layer_elems = SplitElements::default();
        extend_from_layer(&mut layer_elems, Layer::Overlay);
        elements.extend(layer_elems.into_iter().map(OutputRenderElements::from));

        // Collect the top layer elements.
        let mut layer_elems = SplitElements::default();
        extend_from_layer(&mut layer_elems, Layer::Top);
        let top_layer = layer_elems;

        // When rendering above the top layer, we put the regular monitor elements first.
        // Otherwise, we will render all layer-shell pop-ups and the top layer on top.
        if mon.render_above_top_layer() {
            // Collect all other layer-shell elements.
            let mut layer_elems = SplitElements::default();
            extend_from_layer(&mut layer_elems, Layer::Bottom);
            extend_from_layer(&mut layer_elems, Layer::Background);

            elements.extend(
                int_move_elements
                    .into_iter()
                    .map(OutputRenderElements::from),
            );
            elements.extend(
                insert_hint_elements
                    .into_iter()
                    .map(OutputRenderElements::from),
            );
            elements.extend(
                monitor_elements
                    .into_iter()
                    .flat_map(|(_ws_geo, iter)| iter)
                    .map(OutputRenderElements::from),
            );

            elements.extend(top_layer.into_iter().map(OutputRenderElements::from));
            elements.extend(layer_elems.popups.drain(..).map(OutputRenderElements::from));
            elements.extend(layer_elems.normal.drain(..).map(OutputRenderElements::from));

            elements.push(OutputRenderElements::from(background));
        } else {
            elements.extend(top_layer.into_iter().map(OutputRenderElements::from));

            elements.extend(
                int_move_elements
                    .into_iter()
                    .map(OutputRenderElements::from),
            );

            elements.extend(
                insert_hint_elements
                    .into_iter()
                    .map(OutputRenderElements::from),
            );

            for (ws_geo, ws_elements) in monitor_elements {
                // Collect all other layer-shell elements.
                let mut layer_elems = SplitElements::default();
                extend_from_layer(&mut layer_elems, Layer::Bottom);
                extend_from_layer(&mut layer_elems, Layer::Background);

                elements.extend(
                    layer_elems
                        .popups
                        .into_iter()
                        .filter_map(|elem| scale_relocate_crop(elem, output_scale, zoom, ws_geo))
                        .map(OutputRenderElements::from),
                );

                elements.extend(ws_elements.into_iter().map(OutputRenderElements::from));

                elements.extend(
                    layer_elems
                        .normal
                        .into_iter()
                        .filter_map(|elem| scale_relocate_crop(elem, output_scale, zoom, ws_geo))
                        .map(OutputRenderElements::from),
                );

                if let Some(elem) =
                    scale_relocate_crop(background.clone(), output_scale, zoom, ws_geo)
                {
                    elements.push(OutputRenderElements::from(elem));
                }
            }
        }

        // Then the backdrop.
        elements.push(backdrop);

        if self.debug_draw_opaque_regions {
            draw_opaque_regions(&mut elements, output_scale);
        }

        elements
    }

    fn render_layer<R: NiriRenderer>(
        &self,
        renderer: &mut R,
        target: RenderTarget,
        scale: Scale<f64>,
        layer_map: &LayerMap,
        layer: Layer,
        elements: &mut SplitElements<LayerSurfaceRenderElement<R>>,
    ) {
        // LayerMap returns layers in reverse stacking order.
        let iter = layer_map.layers_on(layer).rev().filter_map(|surface| {
            let mapped = self.mapped_layer_surfaces.get(surface)?;
            let geo = layer_map.layer_geometry(surface)?;
            Some((mapped, geo))
        });
        for (mapped, geo) in iter {
            elements.extend(mapped.render(renderer, geo.loc.to_f64(), scale, target));
        }
    }

    fn redraw(&mut self, backend: &mut Backend, output: &Output) {
        let _span = tracy_client::span!("Niri::redraw");

        // Verify our invariant.
        let state = self.output_state.get_mut(output).unwrap();
        assert!(matches!(
            state.redraw_state,
            RedrawState::Queued | RedrawState::WaitingForEstimatedVBlankAndQueued(_)
        ));

        let target_presentation_time = state.frame_clock.next_presentation_time();

        // Freeze the clock at the target time.
        self.clock.set_unadjusted(target_presentation_time);

        self.update_render_elements(Some(output));

        let mut res = RenderResult::Skipped;
        if self.monitors_active {
            let state = self.output_state.get_mut(output).unwrap();
            state.unfinished_animations_remain = self.layout.are_animations_ongoing(Some(output));
            state.unfinished_animations_remain |=
                self.config_error_notification.are_animations_ongoing();
            state.unfinished_animations_remain |= self.screenshot_ui.are_animations_ongoing();
            state.unfinished_animations_remain |= state.screen_transition.is_some();

            // Also keep redrawing if the current cursor is animated.
            state.unfinished_animations_remain |= self
                .cursor_manager
                .is_current_cursor_animated(output.current_scale().integer_scale());

            // Render.
            res = backend.render(self, output, target_presentation_time);
        }

        let is_locked = self.is_locked();
        let state = self.output_state.get_mut(output).unwrap();

        if res == RenderResult::Skipped {
            // Update the redraw state on failed render.
            state.redraw_state = if let RedrawState::WaitingForEstimatedVBlank(token)
            | RedrawState::WaitingForEstimatedVBlankAndQueued(token) =
                state.redraw_state
            {
                RedrawState::WaitingForEstimatedVBlank(token)
            } else {
                RedrawState::Idle
            };
        }

        // Update the lock render state on successful render, or if monitors are inactive. When
        // monitors are inactive on a TTY, they have no framebuffer attached, so no sensitive data
        // from a last render will be visible.
        if res != RenderResult::Skipped || !self.monitors_active {
            state.lock_render_state = if is_locked {
                LockRenderState::Locked
            } else {
                LockRenderState::Unlocked
            };
        }

        // If we're in process of locking the session, check if the requirements were met.
        match mem::take(&mut self.lock_state) {
            LockState::Locking(confirmation) => {
                if state.lock_render_state == LockRenderState::Unlocked {
                    // We needed to render a locked frame on this output but failed.
                    self.unlock();
                } else {
                    // Check if all outputs are now locked.
                    let all_locked = self
                        .output_state
                        .values()
                        .all(|state| state.lock_render_state == LockRenderState::Locked);

                    if all_locked {
                        // All outputs are locked, report success.
                        let lock = confirmation.ext_session_lock().clone();
                        confirmation.lock();
                        self.lock_state = LockState::Locked(lock);
                    } else {
                        // Still waiting for other outputs.
                        self.lock_state = LockState::Locking(confirmation);
                    }
                }
            }
            lock_state => self.lock_state = lock_state,
        }

        self.refresh_on_demand_vrr(backend, output);

        // Send the frame callbacks.
        //
        // FIXME: The logic here could be a bit smarter. Currently, during an animation, the
        // surfaces that are visible for the very last frame (e.g. because the camera is moving
        // away) will receive frame callbacks, and the surfaces that are invisible but will become
        // visible next frame will not receive frame callbacks (so they will show stale contents for
        // one frame). We could advance the animations for the next frame and send frame callbacks
        // according to the expected new positions.
        //
        // However, this should probably be restricted to sending frame callbacks to more surfaces,
        // to err on the safe side.
        self.send_frame_callbacks(output);
        backend.with_primary_renderer(|renderer| {
            #[cfg(feature = "xdp-gnome-screencast")]
            {
                // Render and send to PipeWire screencast streams.
                self.render_for_screen_cast(renderer, output, target_presentation_time);

                // FIXME: when a window is hidden, it should probably still receive frame callbacks
                // and get rendered for screen cast. This is currently
                // unimplemented, but happens to work by chance, since output
                // redrawing is more eager than it should be.
                self.render_windows_for_screen_cast(renderer, output, target_presentation_time);
            }

            self.render_for_screencopy_with_damage(renderer, output);
        });
    }

    pub fn refresh_on_demand_vrr(&mut self, backend: &mut Backend, output: &Output) {
        let _span = tracy_client::span!("Niri::refresh_on_demand_vrr");

        let name = output.user_data().get::<OutputName>().unwrap();
        let on_demand = self
            .config
            .borrow()
            .outputs
            .find(name)
            .is_some_and(|output| output.is_vrr_on_demand());
        if !on_demand {
            return;
        }

        let current = self.layout.windows_for_output(output).any(|mapped| {
            mapped.rules().variable_refresh_rate == Some(true) && {
                let mut visible = false;
                mapped.window.with_surfaces(|surface, states| {
                    if !visible
                        && surface_primary_scanout_output(surface, states).as_ref() == Some(output)
                    {
                        visible = true;
                    }
                });
                visible
            }
        });

        backend.set_output_on_demand_vrr(self, output, current);
    }

    pub fn update_primary_scanout_output(
        &self,
        output: &Output,
        render_element_states: &RenderElementStates,
    ) {
        // FIXME: potentially tweak the compare function. The default one currently always prefers a
        // higher refresh-rate output, which is not always desirable (i.e. with a very small
        // overlap).
        //
        // While we only have cursors and DnD icons crossing output boundaries though, it doesn't
        // matter all that much.
        if let CursorImageStatus::Surface(surface) = &self.cursor_manager.cursor_image() {
            with_surface_tree_downward(
                surface,
                (),
                |_, _, _| TraversalAction::DoChildren(()),
                |surface, states, _| {
                    update_surface_primary_scanout_output(
                        surface,
                        output,
                        states,
                        render_element_states,
                        default_primary_scanout_output_compare,
                    );
                },
                |_, _, _| true,
            );
        }

        if let Some(surface) = self.dnd_icon.as_ref().map(|icon| &icon.surface) {
            with_surface_tree_downward(
                surface,
                (),
                |_, _, _| TraversalAction::DoChildren(()),
                |surface, states, _| {
                    update_surface_primary_scanout_output(
                        surface,
                        output,
                        states,
                        render_element_states,
                        default_primary_scanout_output_compare,
                    );
                },
                |_, _, _| true,
            );
        }

        // We're only updating the current output's windows and layer surfaces. This should be fine
        // as in niri they can only be rendered on a single output at a time.
        //
        // The reason to do this at all is that it keeps track of whether the surface is visible or
        // not in a unified way with the pointer surfaces, which makes the logic elsewhere simpler.

        for mapped in self.layout.windows_for_output(output) {
            let win = &mapped.window;
            let offscreen_data = mapped.offscreen_data();
            let offscreen_data = offscreen_data.as_ref();

            win.with_surfaces(|surface, states| {
                let primary_scanout_output = states
                    .data_map
                    .get_or_insert_threadsafe(Mutex::<PrimaryScanoutOutput>::default);
                let mut primary_scanout_output = primary_scanout_output.lock().unwrap();

                let mut id = Id::from_wayland_resource(surface);

                if let Some(data) = offscreen_data {
                    // We have offscreen data; it's likely that all surfaces are on it.
                    if data.states.element_was_presented(id.clone()) {
                        // If the surface was presented to the offscreen, use the offscreen's id.
                        id = data.id.clone();
                    }

                    // If we the surface wasn't presented to the offscreen it can mean:
                    //
                    // - The surface was invisible. For example, it's obscured by another surface on
                    //   the offscreen, or simply isn't mapped.
                    // - The surface is rendered separately from the offscreen, for example: popups
                    //   during the window resize animation.
                    //
                    // In both of these cases, using the original surface element id and the
                    // original states is the correct thing to do. We may find the surface in the
                    // original states (in the second case). Either way, we definitely know it is
                    // *not* in the offscreen, and we won't miss it.
                    //
                    // There's one edge case: if the surface is both in the offscreen and separate,
                    // and the offscreen itself is invisible, while the separate surface is
                    // visible. In this case we'll currently mark the surface as invisible. We
                    // don't really use offscreens like that however, and if we start, it's easy
                    // enough to fix (need an extra check).
                }

                primary_scanout_output.update_from_render_element_states(
                    id,
                    output,
                    render_element_states,
                    |_, _, output, _| output,
                );
            });
        }

        for surface in layer_map_for_output(output).layers() {
            surface.with_surfaces(|surface, states| {
                update_surface_primary_scanout_output(
                    surface,
                    output,
                    states,
                    render_element_states,
                    // Layer surfaces are shown only on one output at a time.
                    |_, _, output, _| output,
                );
            });
        }

        if let Some(surface) = &self.output_state[output].lock_surface {
            with_surface_tree_downward(
                surface.wl_surface(),
                (),
                |_, _, _| TraversalAction::DoChildren(()),
                |surface, states, _| {
                    update_surface_primary_scanout_output(
                        surface,
                        output,
                        states,
                        render_element_states,
                        default_primary_scanout_output_compare,
                    );
                },
                |_, _, _| true,
            );
        }
    }

    pub fn send_dmabuf_feedbacks(
        &self,
        output: &Output,
        feedback: &SurfaceDmabufFeedback,
        render_element_states: &RenderElementStates,
    ) {
        let _span = tracy_client::span!("Niri::send_dmabuf_feedbacks");

        // We can unconditionally send the current output's feedback to regular and layer-shell
        // surfaces, as they can only be displayed on a single output at a time. Even if a surface
        // is currently invisible, this is the DMABUF feedback that it should know about.
        for mapped in self.layout.windows_for_output(output) {
            mapped.window.send_dmabuf_feedback(
                output,
                |_, _| Some(output.clone()),
                |surface, _| {
                    select_dmabuf_feedback(
                        surface,
                        render_element_states,
                        &feedback.render,
                        &feedback.scanout,
                    )
                },
            );
        }

        for surface in layer_map_for_output(output).layers() {
            surface.send_dmabuf_feedback(
                output,
                |_, _| Some(output.clone()),
                |surface, _| {
                    select_dmabuf_feedback(
                        surface,
                        render_element_states,
                        &feedback.render,
                        &feedback.scanout,
                    )
                },
            );
        }

        if let Some(surface) = &self.output_state[output].lock_surface {
            send_dmabuf_feedback_surface_tree(
                surface.wl_surface(),
                output,
                |_, _| Some(output.clone()),
                |surface, _| {
                    select_dmabuf_feedback(
                        surface,
                        render_element_states,
                        &feedback.render,
                        &feedback.scanout,
                    )
                },
            );
        }

        if let Some(surface) = self.dnd_icon.as_ref().map(|icon| &icon.surface) {
            send_dmabuf_feedback_surface_tree(
                surface,
                output,
                surface_primary_scanout_output,
                |surface, _| {
                    select_dmabuf_feedback(
                        surface,
                        render_element_states,
                        &feedback.render,
                        &feedback.scanout,
                    )
                },
            );
        }

        if let CursorImageStatus::Surface(surface) = &self.cursor_manager.cursor_image() {
            send_dmabuf_feedback_surface_tree(
                surface,
                output,
                surface_primary_scanout_output,
                |surface, _| {
                    select_dmabuf_feedback(
                        surface,
                        render_element_states,
                        &feedback.render,
                        &feedback.scanout,
                    )
                },
            );
        }
    }

    pub fn send_frame_callbacks(&mut self, output: &Output) {
        let _span = tracy_client::span!("Niri::send_frame_callbacks");

        let state = self.output_state.get(output).unwrap();
        let sequence = state.frame_callback_sequence;

        let should_send = |surface: &WlSurface, states: &SurfaceData| {
            // Do the standard primary scanout output check. For pointer surfaces it deduplicates
            // the frame callbacks across potentially multiple outputs, and for regular windows and
            // layer-shell surfaces it avoids sending frame callbacks to invisible surfaces.
            let current_primary_output = surface_primary_scanout_output(surface, states);
            if current_primary_output.as_ref() != Some(output) {
                return None;
            }

            // Next, check the throttling status.
            let frame_throttling_state = states
                .data_map
                .get_or_insert(SurfaceFrameThrottlingState::default);
            let mut last_sent_at = frame_throttling_state.last_sent_at.borrow_mut();

            let mut send = true;

            // If we already sent a frame callback to this surface this output refresh
            // cycle, don't send one again to prevent empty-damage commit busy loops.
            if let Some((last_output, last_sequence)) = &*last_sent_at {
                if last_output == output && *last_sequence == sequence {
                    send = false;
                }
            }

            if send {
                *last_sent_at = Some((output.clone(), sequence));
                Some(output.clone())
            } else {
                None
            }
        };

        let frame_callback_time = get_monotonic_time();

        for mapped in self.layout.windows_for_output_mut(output) {
            mapped.send_frame(
                output,
                frame_callback_time,
                FRAME_CALLBACK_THROTTLE,
                should_send,
            );
        }

        for surface in layer_map_for_output(output).layers() {
            surface.send_frame(
                output,
                frame_callback_time,
                FRAME_CALLBACK_THROTTLE,
                should_send,
            );
        }

        if let Some(surface) = &self.output_state[output].lock_surface {
            send_frames_surface_tree(
                surface.wl_surface(),
                output,
                frame_callback_time,
                FRAME_CALLBACK_THROTTLE,
                should_send,
            );
        }

        if let Some(surface) = self.dnd_icon.as_ref().map(|icon| &icon.surface) {
            send_frames_surface_tree(
                surface,
                output,
                frame_callback_time,
                FRAME_CALLBACK_THROTTLE,
                should_send,
            );
        }

        if let CursorImageStatus::Surface(surface) = self.cursor_manager.cursor_image() {
            send_frames_surface_tree(
                surface,
                output,
                frame_callback_time,
                FRAME_CALLBACK_THROTTLE,
                should_send,
            );
        }
    }

    pub fn send_frame_callbacks_on_fallback_timer(&mut self) {
        let _span = tracy_client::span!("Niri::send_frame_callbacks_on_fallback_timer");

        // Make up a bogus output; we don't care about it here anyway, just the throttling timer.
        let output = Output::new(
            String::new(),
            PhysicalProperties {
                size: Size::from((0, 0)),
                subpixel: Subpixel::Unknown,
                make: String::new(),
                model: String::new(),
            },
        );
        let output = &output;

        let frame_callback_time = get_monotonic_time();

        self.layout.with_windows_mut(|mapped, _| {
            mapped.send_frame(
                output,
                frame_callback_time,
                FRAME_CALLBACK_THROTTLE,
                |_, _| None,
            );
        });

        for (output, state) in self.output_state.iter() {
            for surface in layer_map_for_output(output).layers() {
                surface.send_frame(
                    output,
                    frame_callback_time,
                    FRAME_CALLBACK_THROTTLE,
                    |_, _| None,
                );
            }

            if let Some(surface) = &state.lock_surface {
                send_frames_surface_tree(
                    surface.wl_surface(),
                    output,
                    frame_callback_time,
                    FRAME_CALLBACK_THROTTLE,
                    |_, _| None,
                );
            }
        }

        if let Some(surface) = &self.dnd_icon.as_ref().map(|icon| &icon.surface) {
            send_frames_surface_tree(
                surface,
                output,
                frame_callback_time,
                FRAME_CALLBACK_THROTTLE,
                |_, _| None,
            );
        }

        if let CursorImageStatus::Surface(surface) = self.cursor_manager.cursor_image() {
            send_frames_surface_tree(
                surface,
                output,
                frame_callback_time,
                FRAME_CALLBACK_THROTTLE,
                |_, _| None,
            );
        }
    }

    pub fn take_presentation_feedbacks(
        &mut self,
        output: &Output,
        render_element_states: &RenderElementStates,
    ) -> OutputPresentationFeedback {
        let mut feedback = OutputPresentationFeedback::new(output);

        if let CursorImageStatus::Surface(surface) = &self.cursor_manager.cursor_image() {
            take_presentation_feedback_surface_tree(
                surface,
                &mut feedback,
                surface_primary_scanout_output,
                |surface, _| {
                    surface_presentation_feedback_flags_from_states(surface, render_element_states)
                },
            );
        }

        if let Some(surface) = self.dnd_icon.as_ref().map(|icon| &icon.surface) {
            take_presentation_feedback_surface_tree(
                surface,
                &mut feedback,
                surface_primary_scanout_output,
                |surface, _| {
                    surface_presentation_feedback_flags_from_states(surface, render_element_states)
                },
            );
        }

        for mapped in self.layout.windows_for_output(output) {
            mapped.window.take_presentation_feedback(
                &mut feedback,
                surface_primary_scanout_output,
                |surface, _| {
                    surface_presentation_feedback_flags_from_states(surface, render_element_states)
                },
            )
        }

        for surface in layer_map_for_output(output).layers() {
            surface.take_presentation_feedback(
                &mut feedback,
                surface_primary_scanout_output,
                |surface, _| {
                    surface_presentation_feedback_flags_from_states(surface, render_element_states)
                },
            );
        }

        if let Some(surface) = &self.output_state[output].lock_surface {
            take_presentation_feedback_surface_tree(
                surface.wl_surface(),
                &mut feedback,
                surface_primary_scanout_output,
                |surface, _| {
                    surface_presentation_feedback_flags_from_states(surface, render_element_states)
                },
            );
        }

        feedback
    }

    #[cfg(feature = "xdp-gnome-screencast")]
    fn render_for_screen_cast(
        &mut self,
        renderer: &mut GlesRenderer,
        output: &Output,
        target_presentation_time: Duration,
    ) {
        let _span = tracy_client::span!("Niri::render_for_screen_cast");

        let target = CastTarget::Output(output.downgrade());

        let size = output.current_mode().unwrap().size;
        let transform = output.current_transform();
        let size = transform.transform_size(size);

        let scale = Scale::from(output.current_scale().fractional_scale());

        let config = self.config.borrow();
        let wait_for_sync = config.debug.wait_for_frame_completion_in_pipewire;
        drop(config);

        let mut elements = None;
        let mut casts_to_stop = vec![];

        let mut casts = mem::take(&mut self.casts);
        for cast in &mut casts {
            if !cast.is_active.get() {
                continue;
            }

            if cast.target != target {
                continue;
            }

            match cast.ensure_size(size) {
                Ok(CastSizeChange::Ready) => (),
                Ok(CastSizeChange::Pending) => continue,
                Err(err) => {
                    warn!("error updating stream size, stopping screencast: {err:?}");
                    casts_to_stop.push(cast.session_id);
                }
            }

            if cast.check_time_and_schedule(&self.event_loop, output, target_presentation_time) {
                continue;
            }

            // FIXME: Hidden / embedded / metadata cursor
            let elements = elements.get_or_insert_with(|| {
                self.render(renderer, output, true, RenderTarget::Screencast)
            });

            if cast.dequeue_buffer_and_render(renderer, elements, size, scale, wait_for_sync) {
                cast.last_frame_time = target_presentation_time;
            }
        }
        self.casts = casts;

        for id in casts_to_stop {
            self.stop_cast(id);
        }
    }

    #[cfg(feature = "xdp-gnome-screencast")]
    fn render_windows_for_screen_cast(
        &mut self,
        renderer: &mut GlesRenderer,
        output: &Output,
        target_presentation_time: Duration,
    ) {
        let _span = tracy_client::span!("Niri::render_windows_for_screen_cast");

        let scale = Scale::from(output.current_scale().fractional_scale());

        let config = self.config.borrow();
        let wait_for_sync = config.debug.wait_for_frame_completion_in_pipewire;
        drop(config);

        let mut casts_to_stop = vec![];

        let mut casts = mem::take(&mut self.casts);
        for cast in &mut casts {
            if !cast.is_active.get() {
                continue;
            }

            let CastTarget::Window { id } = cast.target else {
                continue;
            };

            let mut windows = self.layout.windows_for_output(output);
            let Some(mapped) = windows.find(|win| win.id().get() == id) else {
                continue;
            };

            let bbox = mapped
                .window
                .bbox_with_popups()
                .to_physical_precise_up(scale);

            match cast.ensure_size(bbox.size) {
                Ok(CastSizeChange::Ready) => (),
                Ok(CastSizeChange::Pending) => continue,
                Err(err) => {
                    warn!("error updating stream size, stopping screencast: {err:?}");
                    casts_to_stop.push(cast.session_id);
                }
            }

            if cast.check_time_and_schedule(&self.event_loop, output, target_presentation_time) {
                continue;
            }

            // FIXME: pointer.
            let elements: Vec<_> = mapped.render_for_screen_cast(renderer, scale).collect();

            if cast.dequeue_buffer_and_render(renderer, &elements, bbox.size, scale, wait_for_sync)
            {
                cast.last_frame_time = target_presentation_time;
            }
        }
        self.casts = casts;

        for id in casts_to_stop {
            self.stop_cast(id);
        }
    }

    pub fn render_for_screencopy_with_damage(
        &mut self,
        renderer: &mut GlesRenderer,
        output: &Output,
    ) {
        let _span = tracy_client::span!("Niri::render_for_screencopy_with_damage");

        let mut screencopy_state = mem::take(&mut self.screencopy_state);
        let elements = OnceCell::new();

        for queue in screencopy_state.queues_mut() {
            let (damage_tracker, screencopy) = queue.split();
            if let Some(screencopy) = screencopy {
                if screencopy.output() == output {
                    let elements = elements.get_or_init(|| {
                        self.render(renderer, output, true, RenderTarget::ScreenCapture)
                    });
                    // FIXME: skip elements if not including pointers
                    let render_result = Self::render_for_screencopy_internal(
                        renderer,
                        output,
                        elements,
                        true,
                        damage_tracker,
                        screencopy,
                    );
                    match render_result {
                        Ok((sync, damages)) => {
                            if let Some(damages) = damages {
                                // Convert from Physical coordinates back to Buffer coordinates.
                                let transform = output.current_transform();
                                let physical_size =
                                    transform.transform_size(screencopy.buffer_size());
                                let damages = damages.iter().map(|dmg| {
                                    dmg.to_logical(1).to_buffer(
                                        1,
                                        transform.invert(),
                                        &physical_size.to_logical(1),
                                    )
                                });

                                screencopy.damage(damages);
                                queue.pop().submit_after_sync(false, sync, &self.event_loop);
                            } else {
                                trace!("no damage found, waiting till next redraw");
                            }
                        }
                        Err(err) => {
                            // Recreate damage tracker to report full damage next check.
                            *damage_tracker =
                                OutputDamageTracker::new((0, 0), 1.0, Transform::Normal);
                            queue.pop();
                            warn!("error rendering for screencopy: {err:?}");
                        }
                    }
                };
            }
        }

        self.screencopy_state = screencopy_state;
    }

    pub fn render_for_screencopy_without_damage(
        &mut self,
        renderer: &mut GlesRenderer,
        manager: &ZwlrScreencopyManagerV1,
        screencopy: Screencopy,
    ) -> anyhow::Result<()> {
        let _span = tracy_client::span!("Niri::render_for_screencopy");

        let output = screencopy.output();
        ensure!(
            self.output_state.contains_key(output),
            "screencopy output missing"
        );

        self.update_render_elements(Some(output));

        let elements = self.render(
            renderer,
            output,
            screencopy.overlay_cursor(),
            RenderTarget::ScreenCapture,
        );
        let Some(queue) = self.screencopy_state.get_queue_mut(manager) else {
            bail!("screencopy manager destroyed already");
        };
        let damage_tracker = queue.split().0;

        let render_result = Self::render_for_screencopy_internal(
            renderer,
            output,
            &elements,
            false,
            damage_tracker,
            &screencopy,
        );

        let res = render_result
            .map(|(sync, _damage)| screencopy.submit_after_sync(false, sync, &self.event_loop));

        if res.is_err() {
            // Recreate damage tracker to report full damage next check.
            *damage_tracker = OutputDamageTracker::new((0, 0), 1.0, Transform::Normal);
        }

        res
    }

    #[allow(clippy::type_complexity)]
    fn render_for_screencopy_internal<'a>(
        renderer: &mut GlesRenderer,
        output: &Output,
        elements: &[OutputRenderElements<GlesRenderer>],
        with_damage: bool,
        damage_tracker: &'a mut OutputDamageTracker,
        screencopy: &Screencopy,
    ) -> anyhow::Result<(Option<SyncPoint>, Option<&'a Vec<Rectangle<i32, Physical>>>)> {
        let OutputModeSource::Static {
            size: last_size,
            scale: last_scale,
            transform: last_transform,
        } = damage_tracker.mode().clone()
        else {
            unreachable!("damage tracker must have static mode");
        };

        let size = screencopy.buffer_size();
        let scale: Scale<f64> = output.current_scale().fractional_scale().into();
        let transform = output.current_transform();

        if size != last_size || scale != last_scale || transform != last_transform {
            *damage_tracker = OutputDamageTracker::new(size, scale, transform);
        }

        let region_loc = screencopy.region_loc();
        let elements = elements
            .iter()
            .map(|element| {
                RelocateRenderElement::from_element(
                    element,
                    region_loc.upscale(-1),
                    Relocate::Relative,
                )
            })
            .collect::<Vec<_>>();

        // Just checked damage tracker has static mode
        let damages = damage_tracker.damage_output(1, &elements).unwrap().0;
        if with_damage && damages.is_none() {
            return Ok((None, None));
        }

        let elements = elements.iter().rev();

        let sync = match screencopy.buffer() {
            ScreencopyBuffer::Dmabuf(dmabuf) => {
                let sync =
                    render_to_dmabuf(renderer, dmabuf.clone(), size, scale, transform, elements)
                        .context("error rendering to screencopy dmabuf")?;
                Some(sync)
            }
            ScreencopyBuffer::Shm(wl_buffer) => {
                render_to_shm(renderer, wl_buffer, size, scale, transform, elements)
                    .context("error rendering to screencopy shm buffer")?;
                None
            }
        };

        Ok((sync, damages))
    }

    #[cfg(feature = "xdp-gnome-screencast")]
    fn stop_cast(&mut self, session_id: usize) {
        let _span = tracy_client::span!("Niri::stop_cast");

        debug!(session_id, "StopCast");

        for i in (0..self.casts.len()).rev() {
            let cast = &self.casts[i];
            if cast.session_id != session_id {
                continue;
            }

            let cast = self.casts.swap_remove(i);
            if let Err(err) = cast.stream.disconnect() {
                warn!("error disconnecting stream: {err:?}");
            }
        }

        let dbus = &self.dbus.as_ref().unwrap();
        let server = dbus.conn_screen_cast.as_ref().unwrap().object_server();
        let path = format!("/org/gnome/Mutter/ScreenCast/Session/u{}", session_id);
        if let Ok(iface) = server.interface::<_, mutter_screen_cast::Session>(path) {
            let _span = tracy_client::span!("invoking Session::stop");

            async_io::block_on(async move {
                iface
                    .get()
                    .stop(server.inner(), iface.signal_emitter().clone())
                    .await
            });
        }
    }

    #[cfg(not(feature = "xdp-gnome-screencast"))]
    pub fn stop_casts_for_target(&mut self, _target: CastTarget) {}

    #[cfg(feature = "xdp-gnome-screencast")]
    pub fn stop_casts_for_target(&mut self, target: CastTarget) {
        let _span = tracy_client::span!("Niri::stop_casts_for_target");

        // This is O(N^2) but it shouldn't be a problem I think.
        let mut saw_dynamic = false;
        let mut ids = Vec::new();
        for cast in &self.casts {
            if cast.target != target {
                continue;
            }

            if cast.dynamic_target {
                saw_dynamic = true;
                continue;
            }

            ids.push(cast.session_id);
        }

        for id in ids {
            self.stop_cast(id);
        }

        // We don't stop dynamic casts, instead we switch them to Nothing.
        if saw_dynamic {
            self.event_loop
                .insert_idle(|state| state.set_dynamic_cast_target(CastTarget::Nothing));
        }
    }

    pub fn remove_screencopy_output(&mut self, output: &Output) {
        let _span = tracy_client::span!("Niri::remove_screencopy_output");
        for queue in self.screencopy_state.queues_mut() {
            queue.remove_output(output);
        }
    }

    pub fn debug_toggle_damage(&mut self) {
        self.debug_draw_damage = !self.debug_draw_damage;

        if self.debug_draw_damage {
            for (output, state) in &mut self.output_state {
                state.debug_damage_tracker = OutputDamageTracker::from_output(output);
            }
        }

        self.queue_redraw_all();
    }

    pub fn capture_screenshots<'a>(
        &'a self,
        renderer: &'a mut GlesRenderer,
    ) -> impl Iterator<Item = (Output, [OutputScreenshot; 3])> + 'a {
        self.global_space.outputs().cloned().filter_map(|output| {
            let size = output.current_mode().unwrap().size;
            let transform = output.current_transform();
            let size = transform.transform_size(size);

            let scale = Scale::from(output.current_scale().fractional_scale());
            let targets = [
                RenderTarget::Output,
                RenderTarget::Screencast,
                RenderTarget::ScreenCapture,
            ];
            let screenshot = targets.map(|target| {
                let elements = self.render::<GlesRenderer>(renderer, &output, false, target);
                let elements = elements.iter().rev();

                let res = render_to_texture(
                    renderer,
                    size,
                    scale,
                    Transform::Normal,
                    Fourcc::Abgr8888,
                    elements,
                );
                if let Err(err) = &res {
                    warn!("error rendering output {}: {err:?}", output.name());
                }
                let res_output = res.ok();

                let pointer = self.pointer_element(renderer, &output);
                let res_pointer = if pointer.is_empty() {
                    None
                } else {
                    let res = render_to_encompassing_texture(
                        renderer,
                        scale,
                        Transform::Normal,
                        Fourcc::Abgr8888,
                        &pointer,
                    );
                    if let Err(err) = &res {
                        warn!("error rendering pointer for {}: {err:?}", output.name());
                    }
                    res.ok()
                };

                res_output.map(|(texture, _)| {
                    OutputScreenshot::from_textures(
                        renderer,
                        scale,
                        texture,
                        res_pointer.map(|(texture, _, geo)| (texture, geo)),
                    )
                })
            });

            if screenshot.iter().any(|res| res.is_none()) {
                return None;
            }

            let screenshot = screenshot.map(|res| res.unwrap());
            Some((output, screenshot))
        })
    }

    pub fn screenshot(
        &mut self,
        renderer: &mut GlesRenderer,
        output: &Output,
        write_to_disk: bool,
        include_pointer: bool,
    ) -> anyhow::Result<()> {
        let _span = tracy_client::span!("Niri::screenshot");

        self.update_render_elements(Some(output));

        let size = output.current_mode().unwrap().size;
        let transform = output.current_transform();
        let size = transform.transform_size(size);

        let scale = Scale::from(output.current_scale().fractional_scale());
        let elements = self.render::<GlesRenderer>(
            renderer,
            output,
            include_pointer,
            RenderTarget::ScreenCapture,
        );
        let elements = elements.iter().rev();
        let pixels = render_to_vec(
            renderer,
            size,
            scale,
            Transform::Normal,
            Fourcc::Abgr8888,
            elements,
        )?;

        self.save_screenshot(size, pixels, write_to_disk)
            .context("error saving screenshot")
    }

    pub fn screenshot_window(
        &self,
        renderer: &mut GlesRenderer,
        output: &Output,
        mapped: &Mapped,
        write_to_disk: bool,
    ) -> anyhow::Result<()> {
        let _span = tracy_client::span!("Niri::screenshot_window");

        let scale = Scale::from(output.current_scale().fractional_scale());
        let alpha = if mapped.is_fullscreen() || mapped.is_ignoring_opacity_window_rule() {
            1.
        } else {
            mapped.rules().opacity.unwrap_or(1.).clamp(0., 1.)
        };
        // FIXME: pointer.
        let elements = mapped.render(
            renderer,
            mapped.window.geometry().loc.to_f64(),
            scale,
            alpha,
            RenderTarget::ScreenCapture,
        );
        let geo = encompassing_geo(scale, elements.iter());
        let elements = elements.iter().rev().map(|elem| {
            RelocateRenderElement::from_element(elem, geo.loc.upscale(-1), Relocate::Relative)
        });
        let pixels = render_to_vec(
            renderer,
            geo.size,
            scale,
            Transform::Normal,
            Fourcc::Abgr8888,
            elements,
        )?;

        self.save_screenshot(geo.size, pixels, write_to_disk)
            .context("error saving screenshot")
    }

    pub fn save_screenshot(
        &self,
        size: Size<i32, Physical>,
        pixels: Vec<u8>,
        write_to_disk: bool,
    ) -> anyhow::Result<()> {
        let path = write_to_disk
            .then(|| match make_screenshot_path(&self.config.borrow()) {
                Ok(path) => path,
                Err(err) => {
                    warn!("error making screenshot path: {err:?}");
                    None
                }
            })
            .flatten();

        // Prepare to set the encoded image as our clipboard selection. This must be done from the
        // main thread.
        let (tx, rx) = calloop::channel::sync_channel::<Arc<[u8]>>(1);
        self.event_loop
            .insert_source(rx, move |event, _, state| match event {
                calloop::channel::Event::Msg(buf) => {
                    set_data_device_selection(
                        &state.niri.display_handle,
                        &state.niri.seat,
                        vec![String::from("image/png")],
                        buf.clone(),
                    );
                }
                calloop::channel::Event::Closed => (),
            })
            .unwrap();

        // Encode and save the image in a thread as it's slow.
        thread::spawn(move || {
            let mut buf = vec![];

            let w = std::io::Cursor::new(&mut buf);
            if let Err(err) = write_png_rgba8(w, size.w as u32, size.h as u32, &pixels) {
                warn!("error encoding screenshot image: {err:?}");
                return;
            }

            let buf: Arc<[u8]> = Arc::from(buf.into_boxed_slice());
            let _ = tx.send(buf.clone());

            let mut image_path = None;

            if let Some(path) = path {
                debug!("saving screenshot to {path:?}");

                if let Some(parent) = path.parent() {
                    if let Err(err) = std::fs::create_dir(parent) {
                        if err.kind() != std::io::ErrorKind::AlreadyExists {
                            warn!("error creating screenshot directory: {err:?}");
                        }
                    }
                }

                match std::fs::write(&path, buf) {
                    Ok(()) => image_path = Some(path),
                    Err(err) => {
                        warn!("error saving screenshot image: {err:?}");
                    }
                }
            } else {
                debug!("not saving screenshot to disk");
            }

            #[cfg(feature = "dbus")]
            if let Err(err) = crate::utils::show_screenshot_notification(image_path) {
                warn!("error showing screenshot notification: {err:?}");
            }
            #[cfg(not(feature = "dbus"))]
            drop(image_path);
        });

        Ok(())
    }

    #[cfg(feature = "dbus")]
    pub fn screenshot_all_outputs(
        &mut self,
        renderer: &mut GlesRenderer,
        include_pointer: bool,
        on_done: impl FnOnce(PathBuf) + Send + 'static,
    ) -> anyhow::Result<()> {
        let _span = tracy_client::span!("Niri::screenshot_all_outputs");

        self.update_render_elements(None);

        let outputs: Vec<_> = self.global_space.outputs().cloned().collect();

        // FIXME: support multiple outputs, needs fixing multi-scale handling and cropping.
        anyhow::ensure!(outputs.len() == 1);

        let output = outputs.into_iter().next().unwrap();
        let geom = self.global_space.output_geometry(&output).unwrap();

        let output_scale = output.current_scale().integer_scale();
        let geom = geom.to_physical(output_scale);

        let size = geom.size;
        let transform = output.current_transform();
        let size = transform.transform_size(size);

        let elements = self.render::<GlesRenderer>(
            renderer,
            &output,
            include_pointer,
            RenderTarget::ScreenCapture,
        );
        let elements = elements.iter().rev();
        let pixels = render_to_vec(
            renderer,
            size,
            Scale::from(f64::from(output_scale)),
            Transform::Normal,
            Fourcc::Abgr8888,
            elements,
        )?;

        let path = make_screenshot_path(&self.config.borrow())
            .ok()
            .flatten()
            .unwrap_or_else(|| {
                let mut path = env::temp_dir();
                path.push("screenshot.png");
                path
            });
        debug!("saving screenshot to {path:?}");

        thread::spawn(move || {
            let file = match std::fs::File::create(&path) {
                Ok(file) => file,
                Err(err) => {
                    warn!("error creating file: {err:?}");
                    return;
                }
            };

            let w = std::io::BufWriter::new(file);
            if let Err(err) = write_png_rgba8(w, size.w as u32, size.h as u32, &pixels) {
                warn!("error encoding screenshot image: {err:?}");
                return;
            }

            on_done(path);
        });

        Ok(())
    }

    pub fn is_locked(&self) -> bool {
        match self.lock_state {
            LockState::Unlocked | LockState::WaitingForSurfaces { .. } => false,
            LockState::Locking(_) | LockState::Locked(_) => true,
        }
    }

    pub fn lock(&mut self, confirmation: SessionLocker) {
        // Check if another client is in the process of locking.
        if matches!(
            self.lock_state,
            LockState::WaitingForSurfaces { .. } | LockState::Locking(_)
        ) {
            info!("refusing lock as another client is currently locking");
            return;
        }

        // Check if we're already locked with an active client.
        if let LockState::Locked(lock) = &self.lock_state {
            if lock.is_alive() {
                info!("refusing lock as already locked with an active client");
                return;
            }

            // If the client had died, continue with the new lock.
            info!("locking session (replacing existing dead lock)");

            // Since the session was already locked, we know that the outputs are blanked, and
            // can lock right away.
            let lock = confirmation.ext_session_lock().clone();
            confirmation.lock();
            self.lock_state = LockState::Locked(lock);

            return;
        }

        info!("locking session");

        if self.output_state.is_empty() {
            // There are no outputs, lock the session right away.
            self.screenshot_ui.close();
            self.cursor_manager
                .set_cursor_image(CursorImageStatus::default_named());

            let lock = confirmation.ext_session_lock().clone();
            confirmation.lock();
            self.lock_state = LockState::Locked(lock);
        } else {
            // There are outputs which we need to redraw before locking. But before we do that,
            // let's wait for the lock surfaces.
            //
            // Give them a second; swaylock can take its time to paint a big enough image.
            let timer = Timer::from_duration(Duration::from_millis(1000));
            let deadline_token = self
                .event_loop
                .insert_source(timer, |_, _, state| {
                    trace!("lock deadline expired, continuing");
                    state.niri.continue_to_locking();
                    TimeoutAction::Drop
                })
                .unwrap();

            self.lock_state = LockState::WaitingForSurfaces {
                confirmation,
                deadline_token,
            };
        }
    }

    pub fn maybe_continue_to_locking(&mut self) {
        if !matches!(self.lock_state, LockState::WaitingForSurfaces { .. }) {
            // Not waiting.
            return;
        }

        // Check if there are any outputs whose lock surfaces had not had a commit yet.
        for state in self.output_state.values() {
            let Some(surface) = &state.lock_surface else {
                // Surface not created yet.
                return;
            };

            if !is_mapped(surface.wl_surface()) {
                return;
            }
        }

        // All good.
        trace!("lock surfaces are ready, continuing");
        self.continue_to_locking();
    }

    fn continue_to_locking(&mut self) {
        match mem::take(&mut self.lock_state) {
            LockState::WaitingForSurfaces {
                confirmation,
                deadline_token,
            } => {
                self.event_loop.remove(deadline_token);

                self.screenshot_ui.close();
                self.cursor_manager
                    .set_cursor_image(CursorImageStatus::default_named());

                if self.output_state.is_empty() {
                    // There are no outputs, lock the session right away.
                    let lock = confirmation.ext_session_lock().clone();
                    confirmation.lock();
                    self.lock_state = LockState::Locked(lock);
                } else {
                    // There are outputs which we need to redraw before locking.
                    self.lock_state = LockState::Locking(confirmation);
                    self.queue_redraw_all();
                }
            }
            other => {
                error!("continue_to_locking() called with wrong lock state: {other:?}",);
                self.lock_state = other;
            }
        }
    }

    pub fn unlock(&mut self) {
        info!("unlocking session");

        let prev = mem::take(&mut self.lock_state);
        if let LockState::WaitingForSurfaces { deadline_token, .. } = prev {
            self.event_loop.remove(deadline_token);
        }

        for output_state in self.output_state.values_mut() {
            output_state.lock_surface = None;
        }
        self.queue_redraw_all();
    }

    pub fn new_lock_surface(&mut self, surface: LockSurface, output: &Output) {
        if matches!(self.lock_state, LockState::Unlocked) {
            error!("tried to add a lock surface on an unlocked session");
            return;
        }

        let Some(output_state) = self.output_state.get_mut(output) else {
            error!("missing output state");
            return;
        };

        output_state.lock_surface = Some(surface);
    }

    /// Activates the pointer constraint if necessary according to the current pointer contents.
    ///
    /// Make sure the pointer location and contents are up to date before calling this.
    pub fn maybe_activate_pointer_constraint(&self) {
        let pointer = self.seat.get_pointer().unwrap();
        let pointer_pos = pointer.current_location();

        let Some((surface, surface_loc)) = &self.pointer_contents.surface else {
            return;
        };
        if Some(surface) != pointer.current_focus().as_ref() {
            return;
        }

        let pointer = &self.seat.get_pointer().unwrap();
        with_pointer_constraint(surface, pointer, |constraint| {
            let Some(constraint) = constraint else { return };

            if constraint.is_active() {
                return;
            }

            // Constraint does not apply if not within region.
            if let Some(region) = constraint.region() {
                let pos_within_surface = pointer_pos - *surface_loc;
                if !region.contains(pos_within_surface.to_i32_round()) {
                    return;
                }
            }

            constraint.activate();
        });
    }

    pub fn focus_layer_surface_if_on_demand(&mut self, surface: Option<LayerSurface>) {
        if let Some(surface) = surface {
            if surface.cached_state().keyboard_interactivity
                == wlr_layer::KeyboardInteractivity::OnDemand
            {
                if self.layer_shell_on_demand_focus.as_ref() != Some(&surface) {
                    self.layer_shell_on_demand_focus = Some(surface);

                    // FIXME: granular.
                    self.queue_redraw_all();
                }

                return;
            }
        }

        // Something else got clicked, clear on-demand layer-shell focus.
        if self.layer_shell_on_demand_focus.is_some() {
            self.layer_shell_on_demand_focus = None;

            // FIXME: granular.
            self.queue_redraw_all();
        }
    }

    /// Tries to find and return the root shell surface for a given surface.
    ///
    /// I.e. for popups, this function will try to find the parent toplevel or layer surface. For
    /// regular subsurfaces, it will find the root surface.
    pub fn find_root_shell_surface(&self, surface: &WlSurface) -> WlSurface {
        let Some(root) = self.root_surface.get(surface) else {
            return surface.clone();
        };

        if let Some(popup) = self.popups.find_popup(root) {
            return find_popup_root_surface(&popup).unwrap_or_else(|_| root.clone());
        }

        root.clone()
    }

    #[cfg(feature = "dbus")]
    pub fn on_ipc_outputs_changed(&self) {
        let _span = tracy_client::span!("Niri::on_ipc_outputs_changed");

        let Some(dbus) = &self.dbus else { return };
        let Some(conn_display_config) = dbus.conn_display_config.clone() else {
            return;
        };

        let res = thread::Builder::new()
            .name("DisplayConfig MonitorsChanged Emitter".to_owned())
            .spawn(move || {
                use crate::dbus::mutter_display_config::DisplayConfig;
                let _span = tracy_client::span!("MonitorsChanged");
                let iface = match conn_display_config
                    .object_server()
                    .interface::<_, DisplayConfig>("/org/gnome/Mutter/DisplayConfig")
                {
                    Ok(iface) => iface,
                    Err(err) => {
                        warn!("error getting DisplayConfig interface: {err:?}");
                        return;
                    }
                };

                async_io::block_on(async move {
                    if let Err(err) = DisplayConfig::monitors_changed(iface.signal_emitter()).await
                    {
                        warn!("error emitting MonitorsChanged: {err:?}");
                    }
                });
            });

        if let Err(err) = res {
            warn!("error spawning a thread to send MonitorsChanged: {err:?}");
        }
    }

    pub fn handle_focus_follows_mouse(&mut self, new_focus: &PointContents) {
        let Some(ffm) = self.config.borrow().input.focus_follows_mouse else {
            return;
        };

        let pointer = &self.seat.get_pointer().unwrap();
        if pointer.is_grabbed() {
            return;
        }

        // Recompute the current pointer focus because we don't update it during animations.
        let current_focus = self.contents_under(pointer.current_location());

        if let Some(output) = &new_focus.output {
            if current_focus.output.as_ref() != Some(output) {
                self.layout.focus_output(output);
            }
        }

        if let Some(window) = &new_focus.window {
            if !self.layout.is_overview_open() && current_focus.window.as_ref() != Some(window) {
                let (window, hit) = window;

                // Don't trigger focus-follows-mouse over the tab indicator.
                if matches!(
                    hit,
                    HitType::Activate {
                        is_tab_indicator: true
                    }
                ) {
                    return;
                }

                if !self.layout.should_trigger_focus_follows_mouse_on(window) {
                    return;
                }

                if let Some(threshold) = ffm.max_scroll_amount {
                    if self.layout.scroll_amount_to_activate(window) > threshold.0 {
                        return;
                    }
                }

                self.layout.activate_window_without_raising(window);
                self.layer_shell_on_demand_focus = None;
            }
        }

        if let Some(layer) = &new_focus.layer {
            if current_focus.layer.as_ref() != Some(layer) {
                self.layer_shell_on_demand_focus = Some(layer.clone());
            }
        }
    }

    pub fn do_screen_transition(&mut self, renderer: &mut GlesRenderer, delay_ms: Option<u16>) {
        let _span = tracy_client::span!("Niri::do_screen_transition");

        self.update_render_elements(None);

        let textures: Vec<_> = self
            .output_state
            .keys()
            .cloned()
            .filter_map(|output| {
                let size = output.current_mode().unwrap().size;
                let transform = output.current_transform();

                let scale = Scale::from(output.current_scale().fractional_scale());
                let targets = [
                    RenderTarget::Output,
                    RenderTarget::Screencast,
                    RenderTarget::ScreenCapture,
                ];
                let textures = targets.map(|target| {
                    let elements = self.render::<GlesRenderer>(renderer, &output, false, target);
                    let elements = elements.iter().rev();

                    let res = render_to_texture(
                        renderer,
                        size,
                        scale,
                        transform,
                        Fourcc::Abgr8888,
                        elements,
                    );

                    if let Err(err) = &res {
                        warn!("error rendering output {}: {err:?}", output.name());
                    }

                    res
                });

                if textures.iter().any(|res| res.is_err()) {
                    return None;
                }

                let textures = textures.map(|res| {
                    let texture = res.unwrap().0;
                    TextureBuffer::from_texture(
                        renderer,
                        texture,
                        scale,
                        transform,
                        Vec::new(), // We want windows below to get frame callbacks.
                    )
                });

                Some((output, textures))
            })
            .collect();

        let delay = delay_ms.map_or(screen_transition::DELAY, |d| {
            Duration::from_millis(u64::from(d))
        });

        for (output, from_texture) in textures {
            let state = self.output_state.get_mut(&output).unwrap();
            state.screen_transition = Some(ScreenTransition::new(
                from_texture,
                delay,
                self.clock.clone(),
            ));
        }

        // We don't actually need to queue a redraw because the point is to freeze the screen for a
        // bit, and even if the delay was zero, we're drawing the same contents anyway.
    }

    pub fn recompute_window_rules(&mut self) {
        let _span = tracy_client::span!("Niri::recompute_window_rules");

        let changed = {
            let window_rules = &self.config.borrow().window_rules;

            for unmapped in self.unmapped_windows.values_mut() {
                let new_rules = ResolvedWindowRules::compute(
                    window_rules,
                    WindowRef::Unmapped(unmapped),
                    self.is_at_startup,
                );
                if let InitialConfigureState::Configured { rules, .. } = &mut unmapped.state {
                    *rules = new_rules;
                }
            }

            let mut windows = vec![];
            self.layout.with_windows_mut(|mapped, _| {
                if mapped.recompute_window_rules(window_rules, self.is_at_startup) {
                    windows.push(mapped.window.clone());
                }
            });
            let changed = !windows.is_empty();
            for win in windows {
                self.layout.update_window(&win, None);
            }
            changed
        };

        if changed {
            // FIXME: granular.
            self.queue_redraw_all();
        }
    }

    pub fn recompute_layer_rules(&mut self) {
        let _span = tracy_client::span!("Niri::recompute_layer_rules");

        let mut changed = false;
        {
            let config = self.config.borrow();
            let rules = &config.layer_rules;

            for mapped in self.mapped_layer_surfaces.values_mut() {
                if mapped.recompute_layer_rules(rules, self.is_at_startup) {
                    changed = true;
                    mapped.update_config(&config);
                }
            }
        }

        if changed {
            // FIXME: granular.
            self.queue_redraw_all();
        }
    }

    pub fn reset_pointer_inactivity_timer(&mut self) {
        if self.pointer_inactivity_timer_got_reset {
            return;
        }

        let _span = tracy_client::span!("Niri::reset_pointer_inactivity_timer");

        if let Some(token) = self.pointer_inactivity_timer.take() {
            self.event_loop.remove(token);
        }

        let Some(timeout_ms) = self.config.borrow().cursor.hide_after_inactive_ms else {
            return;
        };

        let duration = Duration::from_millis(timeout_ms as u64);
        let timer = Timer::from_duration(duration);
        let token = self
            .event_loop
            .insert_source(timer, move |_, _, state| {
                state.niri.pointer_inactivity_timer = None;
                state.niri.pointer_hidden = true;
                state.niri.queue_redraw_all();

                TimeoutAction::Drop
            })
            .unwrap();
        self.pointer_inactivity_timer = Some(token);

        self.pointer_inactivity_timer_got_reset = true;
    }

    pub fn notify_activity(&mut self) {
        if self.notified_activity_this_iteration {
            return;
        }

        let _span = tracy_client::span!("Niri::notify_activity");

        self.idle_notifier_state.notify_activity(&self.seat);

        self.notified_activity_this_iteration = true;
    }

    // Consume the active `PendingMruCommit`, if any, and use the information
    // it contains to update the (active) window's focus timestamp
    pub fn mru_commit(&mut self) {
        if let Some(pending) = self.pending_mru_commit.take() {
            if let Some(window) = self
                .layout
                .workspaces_mut()
                .flat_map(|ws| ws.windows_mut())
                .find(|w| w.id() == pending.id)
            {
                window.update_focus_timestamp(pending.stamp);
            }
            self.event_loop.remove(pending.token);
        }
    }
}

pub struct NewClient {
    pub client: UnixStream,
    pub restricted: bool,
    pub credentials_unknown: bool,
}

pub struct ClientState {
    pub compositor_state: CompositorClientState,
    pub can_view_decoration_globals: bool,
    pub primary_selection_disabled: bool,
    /// Whether this client is denied from the restricted protocols such as security-context.
    pub restricted: bool,
    /// We cannot retrieve this client's socket credentials.
    pub credentials_unknown: bool,
}

impl ClientData for ClientState {
    fn initialized(&self, _client_id: ClientId) {}
    fn disconnected(&self, _client_id: ClientId, _reason: DisconnectReason) {}
}

<<<<<<< HEAD
impl WindowMRU {
    fn new(niri: &mut Niri) -> Self {
        // update the focus timestamp on the currently active window and
        // prepare a new WindowMRU
        niri.mru_commit();

        // and build a list of MappedId sorted by timestamp
        let mut ts_ids: Vec<(Option<Instant>, MappedId)> = niri
            .layout
            .windows()
            .map(|(_, w)| (w.get_focus_timestamp(), w.id()))
            .collect();
        ts_ids.sort_by(|(t1, _), (t2, _)| match (t1, t2) {
            (None, None) => cmp::Ordering::Equal,
            (Some(_), None) => cmp::Ordering::Less,
            (None, Some(_)) => cmp::Ordering::Greater,
            (Some(t1), Some(t2)) => t1.cmp(t2).reverse(),
        });

        let ids = ts_ids.into_iter().map(|(_, id)| id).collect();

        WindowMRU { ids, current: 0 }
    }

    fn advance(&mut self, niri: &Niri, reversed: bool) -> Option<Window> {
        while !self.ids.is_empty() {
            self.current = if reversed {
                self.current.checked_sub(1).unwrap_or(self.ids.len() - 1)
            } else {
                (self.current + 1) % self.ids.len()
            };

            if let Some(id) = self.ids.get(self.current) {
                if let Some(window) = niri.find_window_by_id(*id) {
                    return Some(window);
                }
                self.ids.remove(self.current);
            }
        }
        None
    }
=======
fn scale_relocate_crop<E: Element>(
    elem: E,
    output_scale: Scale<f64>,
    zoom: f64,
    ws_geo: Rectangle<f64, Logical>,
) -> Option<CropRenderElement<RelocateRenderElement<RescaleRenderElement<E>>>> {
    let ws_geo = ws_geo.to_physical_precise_round(output_scale);
    let elem = RescaleRenderElement::from_element(elem, Point::from((0, 0)), zoom);
    let elem = RelocateRenderElement::from_element(elem, ws_geo.loc, Relocate::Relative);
    CropRenderElement::from_element(elem, output_scale, ws_geo)
>>>>>>> 78e3daf5
}

niri_render_elements! {
    OutputRenderElements<R> => {
        Monitor = MonitorRenderElement<R>,
        RescaledTile = RescaleRenderElement<TileRenderElement<R>>,
        LayerSurface = LayerSurfaceRenderElement<R>,
        RelocatedLayerSurface = CropRenderElement<RelocateRenderElement<RescaleRenderElement<
            LayerSurfaceRenderElement<R>
        >>>,
        Wayland = WaylandSurfaceRenderElement<R>,
        NamedPointer = MemoryRenderBufferRenderElement<R>,
        SolidColor = SolidColorRenderElement,
        RelocatedSolidColor = CropRenderElement<RelocateRenderElement<RescaleRenderElement<
            SolidColorRenderElement
        >>>,
        ScreenshotUi = ScreenshotUiRenderElement,
        Texture = PrimaryGpuTextureRenderElement,
        // Used for the CPU-rendered panels.
        RelocatedMemoryBuffer = RelocateRenderElement<MemoryRenderBufferRenderElement<R>>,
    }
}<|MERGE_RESOLUTION|>--- conflicted
+++ resolved
@@ -15,11 +15,7 @@
 use calloop::futures::Scheduler;
 use niri_config::{
     Config, FloatOrInt, Key, Modifiers, OutputName, PreviewRender, TrackLayout,
-<<<<<<< HEAD
-    WarpMouseToFocusMode, WorkspaceReference, DEFAULT_BACKGROUND_COLOR, DEFAULT_MRU_COMMIT_MS,
-=======
-    WarpMouseToFocusMode, WorkspaceReference, DEFAULT_BACKDROP_COLOR, DEFAULT_BACKGROUND_COLOR,
->>>>>>> 78e3daf5
+    WarpMouseToFocusMode, WorkspaceReference, DEFAULT_BACKDROP_COLOR, DEFAULT_BACKGROUND_COLOR, DEFAULT_MRU_COMMIT_MS,
 };
 use smithay::backend::allocator::Fourcc;
 use smithay::backend::input::Keycode;
@@ -6022,7 +6018,6 @@
     fn disconnected(&self, _client_id: ClientId, _reason: DisconnectReason) {}
 }
 
-<<<<<<< HEAD
 impl WindowMRU {
     fn new(niri: &mut Niri) -> Self {
         // update the focus timestamp on the currently active window and
@@ -6064,7 +6059,8 @@
         }
         None
     }
-=======
+}
+
 fn scale_relocate_crop<E: Element>(
     elem: E,
     output_scale: Scale<f64>,
@@ -6075,7 +6071,6 @@
     let elem = RescaleRenderElement::from_element(elem, Point::from((0, 0)), zoom);
     let elem = RelocateRenderElement::from_element(elem, ws_geo.loc, Relocate::Relative);
     CropRenderElement::from_element(elem, output_scale, ws_geo)
->>>>>>> 78e3daf5
 }
 
 niri_render_elements! {
