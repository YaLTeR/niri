--- conflicted
+++ resolved
@@ -1,12 +1,7 @@
 //! File modification watcher.
 
 use std::path::PathBuf;
-<<<<<<< HEAD
 use std::sync::mpsc::{self, RecvTimeoutError};
-=======
-use std::sync::atomic::{AtomicBool, Ordering};
-use std::sync::{mpsc, Arc};
->>>>>>> baaac2f3
 use std::thread;
 use std::time::{Duration, Instant};
 
@@ -39,7 +34,6 @@
         _ => vec![canonical_path],
     };
 
-<<<<<<< HEAD
     let mut parents = paths
         .iter()
         .map(|path| {
@@ -50,19 +44,6 @@
         .collect::<Vec<PathBuf>>();
     parents.sort_unstable();
     parents.dedup();
-=======
-impl Watcher {
-    pub fn new(path: PathBuf, changed: SyncSender<()>) -> Self {
-        Self::with_start_notification(path, changed, None)
-    }
-
-    pub fn with_start_notification(
-        path: PathBuf,
-        changed: SyncSender<()>,
-        started: Option<mpsc::SyncSender<()>>,
-    ) -> Self {
-        let should_stop = Arc::new(AtomicBool::new(false));
->>>>>>> baaac2f3
 
     let (tx, rx) = mpsc::channel();
     let mut watcher = match RecommendedWatcher::new(
@@ -76,20 +57,11 @@
         }
     };
 
-<<<<<<< HEAD
     thread::Builder::new()
         .name(format!("Filesystem Watcher for {}", path.to_string_lossy()))
         .spawn(move || {
             let mut debouncing_deadline: Option<Instant> = None;
             let mut events_received_during_debounce = Vec::new();
-=======
-                    if let Some(started) = started {
-                        let _ = started.send(());
-                    }
-
-                    loop {
-                        thread::sleep(Duration::from_millis(500));
->>>>>>> baaac2f3
 
             for parent in &parents {
                 // Watch the configuration file directory.
@@ -147,18 +119,9 @@
                 }
             }
 
-<<<<<<< HEAD
             debug!("exiting watcher thread for {}", path.to_string_lossy());
         })
         .unwrap();
-=======
-                    debug!("exiting watcher thread for {}", path.to_string_lossy());
-                })
-                .unwrap();
-        }
-
-        Self { should_stop }
-    }
 }
 
 #[cfg(test)]
@@ -170,6 +133,7 @@
 
     use calloop::channel::sync_channel;
     use calloop::EventLoop;
+    use portable_atomic::Ordering;
     use smithay::reexports::rustix::fs::{futimens, Timestamps};
     use smithay::reexports::rustix::time::Timespec;
     use xshell::{cmd, Shell};
@@ -198,14 +162,12 @@
         let loop_handle = event_loop.handle();
 
         let (tx, rx) = sync_channel(1);
-        let (started_tx, started_rx) = mpsc::sync_channel(1);
-        let _watcher = Watcher::with_start_notification(config_path.clone(), tx, Some(started_tx));
+        let _watcher = watch(config_path.clone(), tx);
         loop_handle
             .insert_source(rx, |_, _, _| {
                 changed.fetch_add(1, Ordering::SeqCst);
             })
             .unwrap();
-        started_rx.recv().unwrap();
 
         // HACK: if we don't sleep, files might have the same mtime.
         thread::sleep(Duration::from_millis(100));
@@ -421,5 +383,4 @@
             },
         );
     }
->>>>>>> baaac2f3
 }