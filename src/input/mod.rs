--- conflicted
+++ resolved
@@ -378,7 +378,6 @@
                     }
                 }
 
-<<<<<<< HEAD
                 // check if alt key was released while there was an active
                 // window-mru list. If so,  drop the list and update the current window's timestamp.
                 // window-mru is cancelled *even* when state is locked, however the
@@ -414,7 +413,7 @@
                             }
                         }
                     }
-                    if this.niri.pick_window.is_some() {
+                    if this.niri.pick_window.is_some() || this.niri.pick_color.is_some() {
                         // We window picking state so the pick window grab must be active.
                         // Unsetting it cancels window picking.
                         this.niri
@@ -432,7 +431,7 @@
                     should_intercept_key(
                         &mut this.niri.suppressed_keys,
                         bindings,
-                        comp_mod,
+                        mod_key,
                         key_code,
                         modified,
                         raw,
@@ -450,37 +449,6 @@
                     this.niri.mru_commit();
                 }
                 intercept_result
-=======
-                if pressed
-                    && raw == Some(Keysym::Escape)
-                    && (this.niri.pick_window.is_some() || this.niri.pick_color.is_some())
-                {
-                    // We window picking state so the pick window grab must be active.
-                    // Unsetting it cancels window picking.
-                    this.niri
-                        .seat
-                        .get_pointer()
-                        .unwrap()
-                        .unset_grab(this, serial, time);
-                    this.niri.suppressed_keys.insert(key_code);
-                    return FilterResult::Intercept(None);
-                }
-
-                let bindings = &this.niri.config.borrow().binds;
-                should_intercept_key(
-                    &mut this.niri.suppressed_keys,
-                    bindings,
-                    mod_key,
-                    key_code,
-                    modified,
-                    raw,
-                    pressed,
-                    *mods,
-                    &this.niri.screenshot_ui,
-                    this.niri.config.borrow().input.disable_power_key_handling,
-                    is_inhibiting_shortcuts,
-                )
->>>>>>> c7096962
             },
         ) else {
             return;
