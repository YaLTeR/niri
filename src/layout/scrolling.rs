use std::cmp::{max, min};
use std::iter::{self, zip};
use std::rc::Rc;
use std::time::Duration;

use niri_config::utils::MergeWith as _;
use niri_config::{CenterFocusedColumn, PresetSize, Struts};
use niri_ipc::{ColumnDisplay, SizeChange, WindowLayout};
use ordered_float::NotNan;
use smithay::backend::renderer::gles::GlesRenderer;
use smithay::utils::{Logical, Point, Rectangle, Scale, Serial, Size};

use super::closing_window::{ClosingWindow, ClosingWindowRenderElement};
use super::monitor::InsertPosition;
use super::tab_indicator::{TabIndicator, TabIndicatorRenderElement, TabInfo};
use super::tile::{Tile, TileRenderElement, TileRenderSnapshot};
use super::workspace::{InteractiveResize, ResolvedSize};
use super::{ConfigureIntent, HitType, InteractiveResizeData, LayoutElement, Options, RemovedTile};
use crate::animation::{Animation, Clock};
use crate::input::swipe_tracker::SwipeTracker;
use crate::niri_render_elements;
use crate::render_helpers::renderer::NiriRenderer;
use crate::render_helpers::RenderTarget;
use crate::utils::transaction::{Transaction, TransactionBlocker};
use crate::utils::ResizeEdge;
use crate::window::ResolvedWindowRules;

/// Amount of touchpad movement to scroll the view for the width of one working area.
const VIEW_GESTURE_WORKING_AREA_MOVEMENT: f64 = 1200.;

/// A scrollable-tiling space for windows.
#[derive(Debug)]
pub struct ScrollingSpace<W: LayoutElement> {
    /// Columns of windows on this space.
    columns: Vec<Column<W>>,

    /// Extra per-column data.
    data: Vec<ColumnData>,

    /// Index of the currently active column, if any.
    active_column_idx: usize,

    /// Ongoing interactive resize.
    interactive_resize: Option<InteractiveResize<W>>,

    /// Offset of the view computed from the active column.
    ///
    /// Any gaps, including left padding from work area left exclusive zone, is handled
    /// with this view offset (rather than added as a constant elsewhere in the code). This allows
    /// for natural handling of fullscreen windows, which must ignore work area padding.
    view_offset: ViewOffset,

    /// Whether to activate the previous, rather than the next, column upon column removal.
    ///
    /// When a new column is created and removed with no focus changes in-between, it is more
    /// natural to activate the previously-focused column. This variable tracks that.
    ///
    /// Since we only create-and-activate columns immediately to the right of the active column (in
    /// contrast to tabs in Firefox, for example), we can track this as a bool, rather than an
    /// index of the previous column to activate.
    ///
    /// The value is the view offset that the previous column had before, to restore it.
    activate_prev_column_on_removal: Option<f64>,

    /// View offset to restore after unfullscreening.
    view_offset_before_fullscreen: Option<f64>,

    /// Windows in the closing animation.
    closing_windows: Vec<ClosingWindow>,

    /// View size for this space.
    view_size: Size<f64, Logical>,

    /// Working area for this space.
    ///
    /// Takes into account layer-shell exclusive zones and niri struts.
    working_area: Rectangle<f64, Logical>,

    /// Working area for this space excluding struts.
    ///
    /// Used for popup unconstraining. Popups can go over struts, but they shouldn't go over
    /// the layer-shell top layer (which renders on top of popups).
    parent_area: Rectangle<f64, Logical>,

    /// Scale of the output the space is on (and rounds its sizes to).
    scale: f64,

    /// Clock for driving animations.
    clock: Clock,

    /// Configurable properties of the layout.
    options: Rc<Options>,
}

niri_render_elements! {
    ScrollingSpaceRenderElement<R> => {
        Tile = TileRenderElement<R>,
        ClosingWindow = ClosingWindowRenderElement,
        TabIndicator = TabIndicatorRenderElement,
    }
}

/// Extra per-column data.
#[derive(Debug, Clone, Copy, PartialEq)]
struct ColumnData {
    /// Cached actual column width.
    width: f64,
}

#[derive(Debug)]
pub(super) enum ViewOffset {
    /// The view offset is static.
    Static(f64),
    /// The view offset is animating.
    Animation(Animation),
    /// The view offset is controlled by the ongoing gesture.
    Gesture(ViewGesture),
}

#[derive(Debug)]
pub(super) struct ViewGesture {
    current_view_offset: f64,
    /// Animation for the extra offset to the current position.
    ///
    /// For example, when we need to activate a specific window during a DnD scroll.
    animation: Option<Animation>,
    tracker: SwipeTracker,
    delta_from_tracker: f64,
    // The view offset we'll use if needed for activate_prev_column_on_removal.
    stationary_view_offset: f64,
    /// Whether the gesture is controlled by the touchpad.
    is_touchpad: bool,

    // If this gesture is for drag-and-drop scrolling, this is the last event's unadjusted
    // timestamp.
    dnd_last_event_time: Option<Duration>,
    // Time when the drag-and-drop scroll delta became non-zero, used for debouncing.
    //
    // If `None` then the scroll delta is currently zero.
    dnd_nonzero_start_time: Option<Duration>,
}

#[derive(Debug)]
pub struct Column<W: LayoutElement> {
    /// Tiles in this column.
    ///
    /// Must be non-empty.
    tiles: Vec<Tile<W>>,

    /// Extra per-tile data.
    ///
    /// Must have the same number of elements as `tiles`.
    data: Vec<TileData>,

    /// Index of the currently active tile.
    active_tile_idx: usize,

    /// Desired width of this column.
    ///
    /// If the column is full-width or full-screened, this is the width that should be restored
    /// upon unfullscreening and untoggling full-width.
    width: ColumnWidth,

    /// Currently selected preset width index.
    preset_width_idx: Option<usize>,

    /// Whether this column is full-width.
    is_full_width: bool,

    /// Whether this column is going to be fullscreen.
    ///
    /// This is the compositor-side fullscreen state, so it changes immediately upon
    /// set_fullscreen(). The actual tiles will take some time to respond to the fullscreen request
    /// and become fullscreen.
    ///
    /// Similarly, unsetting fullscreen will change this value to false immediately, and tiles will
    /// take some time to catch up and actually unfullscreen.
    is_pending_fullscreen: bool,

    /// How this column displays and arranges windows.
    display_mode: ColumnDisplay,

    /// Tab indicator for the tabbed display mode.
    tab_indicator: TabIndicator,

    /// Animation of the render offset during window swapping.
    move_animation: Option<MoveAnimation>,

    /// Latest known view size for this column's workspace.
    view_size: Size<f64, Logical>,

    /// Latest known working area for this column's workspace.
    working_area: Rectangle<f64, Logical>,

    /// Scale of the output the column is on (and rounds its sizes to).
    scale: f64,

    /// Clock for driving animations.
    clock: Clock,

    /// Configurable properties of the layout.
    options: Rc<Options>,
}

/// Extra per-tile data.
#[derive(Debug, Clone, Copy, PartialEq)]
struct TileData {
    /// Requested height of the window.
    ///
    /// This is window height, not tile height, so it excludes tile decorations.
    height: WindowHeight,

    /// Cached actual size of the tile.
    size: Size<f64, Logical>,

    /// Cached whether the tile is being interactively resized by its left edge.
    interactively_resizing_by_left_edge: bool,
}

/// Width of a column.
#[derive(Debug, Clone, Copy, PartialEq)]
pub enum ColumnWidth {
    /// Proportion of the current view width.
    Proportion(f64),
    /// Fixed width in logical pixels.
    Fixed(f64),
}

/// Height of a window in a column.
///
/// Every window but one in a column must be `Auto`-sized so that the total height can add up to
/// the workspace height. Resizing a window converts all other windows to `Auto`, weighted to
/// preserve their visual heights at the moment of the conversion.
///
/// In contrast to column widths, proportional height changes are converted to, and stored as,
/// fixed height right away. With column widths you frequently want e.g. two columns side-by-side
/// with 50% width each, and you want them to remain this way when moving to a differently sized
/// monitor. Windows in a column, however, already auto-size to fill the available height, giving
/// you this behavior. The main reason to set a different window height, then, is when you want
/// something in the window to fit exactly, e.g. to fit 30 lines in a terminal, which corresponds
/// to the `Fixed` variant.
#[derive(Debug, Clone, Copy, PartialEq)]
pub enum WindowHeight {
    /// Automatically computed *tile* height, distributed across the column according to weights.
    ///
    /// This controls the tile height rather than the window height because it's easier in the auto
    /// height distribution algorithm.
    Auto { weight: f64 },
    /// Fixed *window* height in logical pixels.
    Fixed(f64),
    /// One of the preset heights (tile or window).
    Preset(usize),
}

/// Horizontal direction for an operation.
///
/// As operations often have a symmetrical counterpart, e.g. focus-right/focus-left, methods
/// on `Scrolling` can sometimes be factored using the direction of the operation as a parameter.
#[derive(Debug, Clone, Copy, PartialEq)]
pub enum ScrollDirection {
    Left,
    Right,
}

#[derive(Debug)]
struct MoveAnimation {
    anim: Animation,
    from: f64,
}

impl<W: LayoutElement> ScrollingSpace<W> {
    pub fn new(
        view_size: Size<f64, Logical>,
        parent_area: Rectangle<f64, Logical>,
        scale: f64,
        clock: Clock,
        options: Rc<Options>,
    ) -> Self {
        let working_area = compute_working_area(parent_area, scale, options.layout.struts);

        Self {
            columns: Vec::new(),
            data: Vec::new(),
            active_column_idx: 0,
            interactive_resize: None,
            view_offset: ViewOffset::Static(0.),
            activate_prev_column_on_removal: None,
            view_offset_before_fullscreen: None,
            closing_windows: Vec::new(),
            view_size,
            working_area,
            parent_area,
            scale,
            clock,
            options,
        }
    }

    pub fn update_config(
        &mut self,
        view_size: Size<f64, Logical>,
        parent_area: Rectangle<f64, Logical>,
        scale: f64,
        options: Rc<Options>,
    ) {
        let working_area = compute_working_area(parent_area, scale, options.layout.struts);

        for (column, data) in zip(&mut self.columns, &mut self.data) {
            column.update_config(view_size, working_area, scale, options.clone(), Some(data));
        }

        self.view_size = view_size;
        self.working_area = working_area;
        self.parent_area = parent_area;
        self.scale = scale;
        self.options = options;

        // Apply always-center and such right away.
        if !self.columns.is_empty() && !self.view_offset.is_gesture() {
            self.animate_view_offset_to_column(None, self.active_column_idx, None);
        }
    }

    pub fn update_shaders(&mut self) {
        for tile in self.tiles_mut() {
            tile.update_shaders();
        }
    }

    pub fn advance_animations(&mut self) {
        if let ViewOffset::Animation(anim) = &self.view_offset {
            if anim.is_done() {
                self.view_offset = ViewOffset::Static(anim.to());
            }
        }

        if let ViewOffset::Gesture(gesture) = &mut self.view_offset {
            // Make sure the last event time doesn't go too much out of date (for
            // workspaces not under cursor), causing sudden jumps.
            //
            // This happens after any dnd_scroll_gesture_scroll() calls (in
            // Layout::advance_animations()), so it doesn't mess up the time delta there.
            if let Some(last_time) = &mut gesture.dnd_last_event_time {
                let now = self.clock.now_unadjusted();
                if *last_time != now {
                    *last_time = now;

                    // If last_time was already == now, then dnd_scroll_gesture_scroll() must've
                    // updated the gesture already. Therefore, when this code runs, the pointer
                    // must be outside the DnD scrolling zone.
                    gesture.dnd_nonzero_start_time = None;
                }
            }

            if let Some(anim) = &mut gesture.animation {
                if anim.is_done() {
                    gesture.animation = None;
                }
            }
        }

        for col in &mut self.columns {
            col.advance_animations();
        }

        self.closing_windows.retain_mut(|closing| {
            closing.advance_animations();
            closing.are_animations_ongoing()
        });
    }

    pub fn are_animations_ongoing(&self) -> bool {
        self.view_offset.is_animation_ongoing()
            || self.columns.iter().any(Column::are_animations_ongoing)
            || !self.closing_windows.is_empty()
    }

    pub fn are_transitions_ongoing(&self) -> bool {
        !self.view_offset.is_static()
            || self.columns.iter().any(Column::are_transitions_ongoing)
            || !self.closing_windows.is_empty()
    }

    pub fn update_render_elements(&mut self, is_active: bool) {
        let view_pos = Point::from((self.view_pos(), 0.));
        let view_size = self.view_size;
        let active_idx = self.active_column_idx;
        for (col_idx, (col, col_x)) in self.columns_mut().enumerate() {
            let is_active = is_active && col_idx == active_idx;
            let col_off = Point::from((col_x, 0.));
            let col_pos = view_pos - col_off - col.render_offset();
            let view_rect = Rectangle::new(col_pos, view_size);
            col.update_render_elements(is_active, view_rect);
        }
    }

    pub fn tiles(&self) -> impl Iterator<Item = &Tile<W>> + '_ {
        self.columns.iter().flat_map(|col| col.tiles.iter())
    }

    pub fn tiles_mut(&mut self) -> impl Iterator<Item = &mut Tile<W>> + '_ {
        self.columns.iter_mut().flat_map(|col| col.tiles.iter_mut())
    }

    pub fn is_empty(&self) -> bool {
        self.columns.is_empty()
    }

    pub fn active_window(&self) -> Option<&W> {
        if self.columns.is_empty() {
            return None;
        }

        let col = &self.columns[self.active_column_idx];
        Some(col.tiles[col.active_tile_idx].window())
    }

    pub fn active_window_mut(&mut self) -> Option<&mut W> {
        if self.columns.is_empty() {
            return None;
        }

        let col = &mut self.columns[self.active_column_idx];
        Some(col.tiles[col.active_tile_idx].window_mut())
    }

    pub fn active_tile_mut(&mut self) -> Option<&mut Tile<W>> {
        if self.columns.is_empty() {
            return None;
        }

        let col = &mut self.columns[self.active_column_idx];
        Some(&mut col.tiles[col.active_tile_idx])
    }

    pub fn is_active_pending_fullscreen(&self) -> bool {
        if self.columns.is_empty() {
            return false;
        }

        let col = &self.columns[self.active_column_idx];
        col.is_pending_fullscreen
    }

    pub fn new_window_toplevel_bounds(&self, rules: &ResolvedWindowRules) -> Size<i32, Logical> {
        let border_config = self.options.layout.border.merged_with(&rules.border);

        let display_mode = rules
            .default_column_display
            .unwrap_or(self.options.layout.default_column_display);
        let will_tab = display_mode == ColumnDisplay::Tabbed;
        let extra_size = if will_tab {
            TabIndicator::new(self.options.layout.tab_indicator).extra_size(1, self.scale)
        } else {
            Size::from((0., 0.))
        };

        compute_toplevel_bounds(
            border_config,
            self.working_area.size,
            extra_size,
            self.options.layout.gaps,
        )
    }

    pub fn new_window_size(
        &self,
        width: Option<PresetSize>,
        height: Option<PresetSize>,
        rules: &ResolvedWindowRules,
    ) -> Size<i32, Logical> {
        let border = self.options.layout.border.merged_with(&rules.border);

        let display_mode = rules
            .default_column_display
            .unwrap_or(self.options.layout.default_column_display);
        let will_tab = display_mode == ColumnDisplay::Tabbed;
        let extra = if will_tab {
            TabIndicator::new(self.options.layout.tab_indicator).extra_size(1, self.scale)
        } else {
            Size::from((0., 0.))
        };

        let working_size = self.working_area.size;

        let width = if let Some(size) = width {
            let size = match resolve_preset_size(size, &self.options, working_size.w, extra.w) {
                ResolvedSize::Tile(mut size) => {
                    if !border.off {
                        size -= border.width * 2.;
                    }
                    size
                }
                ResolvedSize::Window(size) => size,
            };

            max(1, size.floor() as i32)
        } else {
            0
        };

        let mut full_height = self.working_area.size.h - self.options.layout.gaps * 2.;
        if !border.off {
            full_height -= border.width * 2.;
        }

        let height = if let Some(height) = height {
            let height = match resolve_preset_size(height, &self.options, working_size.h, extra.h) {
                ResolvedSize::Tile(mut size) => {
                    if !border.off {
                        size -= border.width * 2.;
                    }
                    size
                }
                ResolvedSize::Window(size) => size,
            };
            f64::min(height, full_height)
        } else {
            full_height
        };

        Size::from((width, max(height.floor() as i32, 1)))
    }

    pub fn is_centering_focused_column(&self) -> bool {
        self.options.layout.center_focused_column == CenterFocusedColumn::Always
            || (self.options.layout.always_center_single_column && self.columns.len() <= 1)
    }

    fn compute_new_view_offset_fit(
        &self,
        target_x: Option<f64>,
        col_x: f64,
        width: f64,
        is_fullscreen: bool,
    ) -> f64 {
        if is_fullscreen {
            return 0.;
        }

        let target_x = target_x.unwrap_or_else(|| self.target_view_pos());

        let new_offset = compute_new_view_offset(
            target_x + self.working_area.loc.x,
            self.working_area.size.w,
            col_x,
            width,
            self.options.layout.gaps,
        );

        // Non-fullscreen windows are always offset at least by the working area position.
        new_offset - self.working_area.loc.x
    }

    fn compute_new_view_offset_centered(
        &self,
        target_x: Option<f64>,
        col_x: f64,
        width: f64,
        is_fullscreen: bool,
    ) -> f64 {
        if is_fullscreen {
            return self.compute_new_view_offset_fit(target_x, col_x, width, is_fullscreen);
        }

        // Columns wider than the view are left-aligned (the fit code can deal with that).
        if self.working_area.size.w <= width {
            return self.compute_new_view_offset_fit(target_x, col_x, width, is_fullscreen);
        }

        -(self.working_area.size.w - width) / 2. - self.working_area.loc.x
    }

    fn compute_new_view_offset_for_column_fit(&self, target_x: Option<f64>, idx: usize) -> f64 {
        let col = &self.columns[idx];
        self.compute_new_view_offset_fit(
            target_x,
            self.column_x(idx),
            col.width(),
            col.is_fullscreen(),
        )
    }

    fn compute_new_view_offset_for_column_centered(
        &self,
        target_x: Option<f64>,
        idx: usize,
    ) -> f64 {
        let col = &self.columns[idx];
        self.compute_new_view_offset_centered(
            target_x,
            self.column_x(idx),
            col.width(),
            col.is_fullscreen(),
        )
    }

    fn compute_new_view_offset_for_column(
        &self,
        target_x: Option<f64>,
        idx: usize,
        prev_idx: Option<usize>,
    ) -> f64 {
        if self.is_centering_focused_column() {
            return self.compute_new_view_offset_for_column_centered(target_x, idx);
        }

        match self.options.layout.center_focused_column {
            CenterFocusedColumn::Always => {
                self.compute_new_view_offset_for_column_centered(target_x, idx)
            }
            CenterFocusedColumn::OnOverflow => {
                let Some(prev_idx) = prev_idx else {
                    return self.compute_new_view_offset_for_column_fit(target_x, idx);
                };

                // Activating the same column.
                if prev_idx == idx {
                    return self.compute_new_view_offset_for_column_fit(target_x, idx);
                }

                // Always take the left or right neighbor of the target as the source.
                let source_idx = if prev_idx > idx {
                    min(idx + 1, self.columns.len() - 1)
                } else {
                    idx.saturating_sub(1)
                };

                let source_col_x = self.column_x(source_idx);
                let source_col_width = self.columns[source_idx].width();

                let target_col_x = self.column_x(idx);
                let target_col_width = self.columns[idx].width();

                let total_width = if source_col_x < target_col_x {
                    // Source is left from target.
                    target_col_x - source_col_x + target_col_width
                } else {
                    // Source is right from target.
                    source_col_x - target_col_x + source_col_width
                } + self.options.layout.gaps * 2.;

                // If it fits together, do a normal animation, otherwise center the new column.
                if total_width <= self.working_area.size.w {
                    self.compute_new_view_offset_for_column_fit(target_x, idx)
                } else {
                    self.compute_new_view_offset_for_column_centered(target_x, idx)
                }
            }
            CenterFocusedColumn::Never => {
                self.compute_new_view_offset_for_column_fit(target_x, idx)
            }
        }
    }

    fn animate_view_offset(&mut self, idx: usize, new_view_offset: f64) {
        self.animate_view_offset_with_config(
            idx,
            new_view_offset,
            self.options.animations.horizontal_view_movement.0,
        );
    }

    fn animate_view_offset_with_config(
        &mut self,
        idx: usize,
        new_view_offset: f64,
        config: niri_config::Animation,
    ) {
        let new_col_x = self.column_x(idx);
        let old_col_x = self.column_x(self.active_column_idx);
        let offset_delta = old_col_x - new_col_x;
        self.view_offset.offset(offset_delta);

        let pixel = 1. / self.scale;

        // If our view offset is already this or animating towards this, we don't need to do
        // anything.
        let to_diff = new_view_offset - self.view_offset.target();
        if to_diff.abs() < pixel {
            // Correct for any inaccuracy.
            self.view_offset.offset(to_diff);
            return;
        }

        match &mut self.view_offset {
            ViewOffset::Gesture(gesture) if gesture.dnd_last_event_time.is_some() => {
                gesture.stationary_view_offset = new_view_offset;

                let current_pos = gesture.current_view_offset - gesture.delta_from_tracker;
                gesture.delta_from_tracker = new_view_offset - current_pos;
                let offset_delta = new_view_offset - gesture.current_view_offset;
                gesture.current_view_offset = new_view_offset;

                gesture.animate_from(-offset_delta, self.clock.clone(), config);
            }
            _ => {
                // FIXME: also compute and use current velocity.
                self.view_offset = ViewOffset::Animation(Animation::new(
                    self.clock.clone(),
                    self.view_offset.current(),
                    new_view_offset,
                    0.,
                    config,
                ));
            }
        }
    }

    fn animate_view_offset_to_column_centered(
        &mut self,
        target_x: Option<f64>,
        idx: usize,
        config: niri_config::Animation,
    ) {
        let new_view_offset = self.compute_new_view_offset_for_column_centered(target_x, idx);
        self.animate_view_offset_with_config(idx, new_view_offset, config);
    }

    fn animate_view_offset_to_column_with_config(
        &mut self,
        target_x: Option<f64>,
        idx: usize,
        prev_idx: Option<usize>,
        config: niri_config::Animation,
    ) {
        let new_view_offset = self.compute_new_view_offset_for_column(target_x, idx, prev_idx);
        self.animate_view_offset_with_config(idx, new_view_offset, config);
    }

    fn animate_view_offset_to_column(
        &mut self,
        target_x: Option<f64>,
        idx: usize,
        prev_idx: Option<usize>,
    ) {
        self.animate_view_offset_to_column_with_config(
            target_x,
            idx,
            prev_idx,
            self.options.animations.horizontal_view_movement.0,
        )
    }

    fn activate_column(&mut self, idx: usize) {
        self.activate_column_with_anim_config(
            idx,
            self.options.animations.horizontal_view_movement.0,
        );
    }

    fn activate_column_with_anim_config(&mut self, idx: usize, config: niri_config::Animation) {
        if self.active_column_idx == idx
            // During a DnD scroll, animate even when activating the same window, for DnD hold.
            && (self.columns.is_empty() || !self.view_offset.is_dnd_scroll())
        {
            return;
        }

        self.animate_view_offset_to_column_with_config(
            None,
            idx,
            Some(self.active_column_idx),
            config,
        );

        if self.active_column_idx != idx {
            self.active_column_idx = idx;

            // A different column was activated; reset the flag.
            self.activate_prev_column_on_removal = None;
            self.view_offset_before_fullscreen = None;
            self.interactive_resize = None;
        }
    }

    pub(super) fn insert_position(&self, pos: Point<f64, Logical>) -> InsertPosition {
        if self.columns.is_empty() {
            return InsertPosition::NewColumn(0);
        }

        let x = pos.x + self.view_pos();

        // Aim for the center of the gap.
        let x = x + self.options.layout.gaps / 2.;
        let y = pos.y + self.options.layout.gaps / 2.;

        // Insert position is before the first column.
        if x < 0. {
            return InsertPosition::NewColumn(0);
        }

        // Find the closest gap between columns.
        let (closest_col_idx, col_x) = self
            .column_xs(self.data.iter().copied())
            .enumerate()
            .min_by_key(|(_, col_x)| NotNan::new((col_x - x).abs()).unwrap())
            .unwrap();

        // Find the column containing the position.
        let (col_idx, _) = self
            .column_xs(self.data.iter().copied())
            .enumerate()
            .take_while(|(_, col_x)| *col_x <= x)
            .last()
            .unwrap_or((0, 0.));

        // Insert position is past the last column.
        if col_idx == self.columns.len() {
            return InsertPosition::NewColumn(closest_col_idx);
        }

        // Find the closest gap between tiles.
        let col = &self.columns[col_idx];

        let (closest_tile_idx, tile_y) = if col.display_mode == ColumnDisplay::Tabbed {
            // In tabbed mode, there's only one tile visible, and we want to check its top and
            // bottom.
            let top = col.tile_offsets().nth(col.active_tile_idx).unwrap().y;
            let bottom = top + col.data[col.active_tile_idx].size.h;
            if (top - y).abs() <= (bottom - y).abs() {
                (col.active_tile_idx, top)
            } else {
                (col.active_tile_idx + 1, bottom)
            }
        } else {
            col.tile_offsets()
                .map(|tile_off| tile_off.y)
                .enumerate()
                .min_by_key(|(_, tile_y)| NotNan::new((tile_y - y).abs()).unwrap())
                .unwrap()
        };

        // Return the closest among the vertical and the horizontal gap.
        let vert_dist = (col_x - x).abs();
        let hor_dist = (tile_y - y).abs();
        if vert_dist <= hor_dist {
            InsertPosition::NewColumn(closest_col_idx)
        } else {
            InsertPosition::InColumn(col_idx, closest_tile_idx)
        }
    }

    pub fn add_tile(
        &mut self,
        col_idx: Option<usize>,
        tile: Tile<W>,
        activate: bool,
        width: ColumnWidth,
        is_full_width: bool,
        anim_config: Option<niri_config::Animation>,
    ) {
        let column = Column::new_with_tile(
            tile,
            self.view_size,
            self.working_area,
            self.scale,
            width,
            is_full_width,
        );

        self.add_column(col_idx, column, activate, anim_config);
    }

    pub fn add_tile_to_column(
        &mut self,
        col_idx: usize,
        tile_idx: Option<usize>,
        tile: Tile<W>,
        activate: bool,
    ) {
        let prev_next_x = self.column_x(col_idx + 1);

        let target_column = &mut self.columns[col_idx];
        let tile_idx = tile_idx.unwrap_or(target_column.tiles.len());
        let mut prev_active_tile_idx = target_column.active_tile_idx;

        target_column.add_tile_at(tile_idx, tile, Some(&mut self.data[col_idx]));

        if tile_idx <= prev_active_tile_idx {
            target_column.active_tile_idx += 1;
            prev_active_tile_idx += 1;
        }

        if activate {
            target_column.activate_idx(tile_idx);
            if self.active_column_idx != col_idx {
                self.activate_column(col_idx);
            }
        }

        let target_column = &mut self.columns[col_idx];
        if target_column.display_mode == ColumnDisplay::Tabbed {
            if target_column.active_tile_idx == tile_idx {
                // Fade out the previously active tile.
                let tile = &mut target_column.tiles[prev_active_tile_idx];
                tile.animate_alpha(1., 0., self.options.animations.window_movement.0);
            } else {
                // Fade out when adding into a tabbed column into the background.
                let tile = &mut target_column.tiles[tile_idx];
                tile.animate_alpha(1., 0., self.options.animations.window_movement.0);
            }
        }

        // Adding a wider window into a column increases its width now (even if the window will
        // shrink later). Move the columns to account for this.
        let offset = self.column_x(col_idx + 1) - prev_next_x;
        if self.active_column_idx <= col_idx {
            for col in &mut self.columns[col_idx + 1..] {
                col.animate_move_from(-offset);
            }
        } else {
            for col in &mut self.columns[..=col_idx] {
                col.animate_move_from(offset);
            }
        }
    }

    pub fn add_tile_right_of(
        &mut self,
        right_of: &W::Id,
        tile: Tile<W>,
        activate: bool,
        width: ColumnWidth,
        is_full_width: bool,
    ) {
        let right_of_idx = self
            .columns
            .iter()
            .position(|col| col.contains(right_of))
            .unwrap();
        let col_idx = right_of_idx + 1;

        self.add_tile(Some(col_idx), tile, activate, width, is_full_width, None);
    }

    pub fn add_column(
        &mut self,
        idx: Option<usize>,
        mut column: Column<W>,
        activate: bool,
        anim_config: Option<niri_config::Animation>,
    ) {
        let was_empty = self.columns.is_empty();

        let idx = idx.unwrap_or_else(|| {
            if was_empty {
                0
            } else {
                self.active_column_idx + 1
            }
        });

        self.data.insert(idx, ColumnData::new(&column));
        column.update_config(
            self.view_size,
            self.working_area,
            self.scale,
            self.options.clone(),
            Some(&mut self.data[idx]),
        );
        self.columns.insert(idx, column);

        if activate {
            // If this is the first window on an empty workspace, remove the effect of whatever
            // view_offset was left over and skip the animation.
            if was_empty {
                self.view_offset = ViewOffset::Static(0.);
                self.view_offset =
                    ViewOffset::Static(self.compute_new_view_offset_for_column(None, idx, None));
            }

            let prev_offset = (!was_empty && idx == self.active_column_idx + 1)
                .then(|| self.view_offset.stationary());

            let anim_config =
                anim_config.unwrap_or(self.options.animations.horizontal_view_movement.0);
            self.activate_column_with_anim_config(idx, anim_config);
            self.activate_prev_column_on_removal = prev_offset;
        } else if !was_empty && idx <= self.active_column_idx {
            self.active_column_idx += 1;
        }

        // Animate movement of other columns.
        let offset = self.column_x(idx + 1) - self.column_x(idx);
        let config = anim_config.unwrap_or(self.options.animations.window_movement.0);
        if self.active_column_idx <= idx {
            for col in &mut self.columns[idx + 1..] {
                col.animate_move_from_with_config(-offset, config);
            }
        } else {
            for col in &mut self.columns[..idx] {
                col.animate_move_from_with_config(offset, config);
            }
        }
    }

    pub fn remove_active_tile(&mut self, transaction: Transaction) -> Option<RemovedTile<W>> {
        if self.columns.is_empty() {
            return None;
        }

        let column = &self.columns[self.active_column_idx];
        Some(self.remove_tile_by_idx(
            self.active_column_idx,
            column.active_tile_idx,
            transaction,
            None,
        ))
    }

    pub fn remove_tile(&mut self, window: &W::Id, transaction: Transaction) -> RemovedTile<W> {
        let column_idx = self
            .columns
            .iter()
            .position(|col| col.contains(window))
            .unwrap();
        let column = &self.columns[column_idx];

        let tile_idx = column.position(window).unwrap();
        self.remove_tile_by_idx(column_idx, tile_idx, transaction, None)
    }

    pub fn remove_tile_by_idx(
        &mut self,
        column_idx: usize,
        tile_idx: usize,
        transaction: Transaction,
        anim_config: Option<niri_config::Animation>,
    ) -> RemovedTile<W> {
        // If this is the only tile in the column, remove the whole column.
        if self.columns[column_idx].tiles.len() == 1 {
            let mut column = self.remove_column_by_idx(column_idx, anim_config);
            return RemovedTile {
                tile: column.tiles.remove(tile_idx),
                width: column.width,
                is_full_width: column.is_full_width,
                is_floating: false,
            };
        }

        let column = &mut self.columns[column_idx];
        let prev_width = self.data[column_idx].width;

        let movement_config = anim_config.unwrap_or(self.options.animations.window_movement.0);

        // Animate movement of other tiles.
        // FIXME: tiles can move by X too, in a centered or resizing layout with one window smaller
        // than the others.
        let offset_y = column.tile_offset(tile_idx + 1).y - column.tile_offset(tile_idx).y;
        for tile in &mut column.tiles[tile_idx + 1..] {
            tile.animate_move_y_from(offset_y);
        }

        if column.display_mode == ColumnDisplay::Tabbed && tile_idx != column.active_tile_idx {
            // Fade in when removing background tab from a tabbed column.
            let tile = &mut column.tiles[tile_idx];
            tile.animate_alpha(0., 1., movement_config);
        }

        let was_fullscreen = column.is_fullscreen();

        let tile = column.tiles.remove(tile_idx);
        column.data.remove(tile_idx);

        // If an active column became non-fullscreen after removing the tile, clear the stored
        // unfullscreen offset.
        if column_idx == self.active_column_idx && was_fullscreen && !column.is_fullscreen() {
            self.view_offset_before_fullscreen = None;
        }

        // If one window is left, reset its weight to 1.
        if column.data.len() == 1 {
            if let WindowHeight::Auto { weight } = &mut column.data[0].height {
                *weight = 1.;
            }
        }

        // Stop interactive resize.
        if let Some(resize) = &self.interactive_resize {
            if tile.window().id() == &resize.window {
                self.interactive_resize = None;
            }
        }

        let tile = RemovedTile {
            tile,
            width: column.width,
            is_full_width: column.is_full_width,
            is_floating: false,
        };

        #[allow(clippy::comparison_chain)] // What do you even want here?
        if tile_idx < column.active_tile_idx {
            // A tile above was removed; preserve the current position.
            column.active_tile_idx -= 1;
        } else if tile_idx == column.active_tile_idx {
            // The active tile was removed, so the active tile index shifted to the next tile.
            if tile_idx == column.tiles.len() {
                // The bottom tile was removed and it was active, update active idx to remain valid.
                column.activate_idx(tile_idx - 1);
            } else {
                // Ensure the newly active tile animates to opaque.
                column.tiles[tile_idx].ensure_alpha_animates_to_1();
            }
        }

        column.update_tile_sizes_with_transaction(
            true,
            transaction,
            Some(&mut self.data[column_idx]),
        );
        let offset = prev_width - column.width();

        // Animate movement of the other columns.
        if self.active_column_idx <= column_idx {
            for col in &mut self.columns[column_idx + 1..] {
                col.animate_move_from_with_config(offset, movement_config);
            }
        } else {
            for col in &mut self.columns[..=column_idx] {
                col.animate_move_from_with_config(-offset, movement_config);
            }
        }

        tile
    }

    pub fn remove_active_column(&mut self) -> Option<Column<W>> {
        if self.columns.is_empty() {
            return None;
        }

        Some(self.remove_column_by_idx(self.active_column_idx, None))
    }

    pub fn remove_column_by_idx(
        &mut self,
        column_idx: usize,
        anim_config: Option<niri_config::Animation>,
    ) -> Column<W> {
        // Animate movement of the other columns.
        let movement_config = anim_config.unwrap_or(self.options.animations.window_movement.0);
        let offset = self.column_x(column_idx + 1) - self.column_x(column_idx);
        if self.active_column_idx <= column_idx {
            for col in &mut self.columns[column_idx + 1..] {
                col.animate_move_from_with_config(offset, movement_config);
            }
        } else {
            for col in &mut self.columns[..column_idx] {
                col.animate_move_from_with_config(-offset, movement_config);
            }
        }

        let column = self.columns.remove(column_idx);
        self.data.remove(column_idx);

        // Stop interactive resize.
        if let Some(resize) = &self.interactive_resize {
            if column
                .tiles
                .iter()
                .any(|tile| tile.window().id() == &resize.window)
            {
                self.interactive_resize = None;
            }
        }

        if column_idx + 1 == self.active_column_idx {
            // The previous column, that we were going to activate upon removal of the active
            // column, has just been itself removed.
            self.activate_prev_column_on_removal = None;
        }

        if column_idx == self.active_column_idx {
            self.view_offset_before_fullscreen = None;
        }

        if self.columns.is_empty() {
            return column;
        }

        let view_config = anim_config.unwrap_or(self.options.animations.horizontal_view_movement.0);

        if column_idx < self.active_column_idx {
            // A column to the left was removed; preserve the current position.
            // FIXME: preserve activate_prev_column_on_removal.
            self.active_column_idx -= 1;
            self.activate_prev_column_on_removal = None;
        } else if column_idx == self.active_column_idx
            && self.activate_prev_column_on_removal.is_some()
        {
            // The active column was removed, and we needed to activate the previous column.
            if 0 < column_idx {
                let prev_offset = self.activate_prev_column_on_removal.unwrap();

                self.activate_column_with_anim_config(self.active_column_idx - 1, view_config);

                // Restore the view offset but make sure to scroll the view in case the
                // previous window had resized.
                self.animate_view_offset_with_config(
                    self.active_column_idx,
                    prev_offset,
                    view_config,
                );
                self.animate_view_offset_to_column_with_config(
                    None,
                    self.active_column_idx,
                    None,
                    view_config,
                );
            }
        } else {
            self.activate_column_with_anim_config(
                min(self.active_column_idx, self.columns.len() - 1),
                view_config,
            );
        }

        column
    }

    pub fn update_window(&mut self, window: &W::Id, serial: Option<Serial>) {
        let (col_idx, column) = self
            .columns
            .iter_mut()
            .enumerate()
            .find(|(_, col)| col.contains(window))
            .unwrap();
        let was_fullscreen = column.is_fullscreen();
        let prev_origin = column.tiles_origin();

        let (tile_idx, tile) = column
            .tiles
            .iter_mut()
            .enumerate()
            .find(|(_, tile)| tile.window().id() == window)
            .unwrap();

        let resize = tile.window_mut().interactive_resize_data();

        // Do this before calling update_window() so it can get up-to-date info.
        if let Some(serial) = serial {
            tile.window_mut().on_commit(serial);
        }

        let prev_width = self.data[col_idx].width;

        column.update_window(window);
        column.update_tile_sizes(false, Some(&mut self.data[col_idx]));

        let offset = prev_width - self.data[col_idx].width;

        // Move other columns in tandem with resizing.
        let ongoing_resize_anim = column.tiles[tile_idx].resize_animation().is_some();
        if offset != 0. {
            if self.active_column_idx <= col_idx {
                for col in &mut self.columns[col_idx + 1..] {
                    // If there's a resize animation on the tile (that may have just started in
                    // column.update_window()), then the apparent size change is smooth with no
                    // sudden jumps. This corresponds to adding an X animation to adjacent columns.
                    //
                    // There could also be no resize animation with nonzero offset. This could
                    // happen for example:
                    // - if the window resized on its own, which we don't animate
                    // - if the window resized by less than 10 px (the resize threshold)
                    //
                    // The latter case could also cancel an ongoing resize animation.
                    //
                    // Now, stationary columns shouldn't react to this offset change in any way,
                    // i.e. their apparent X position should jump together with the resize.
                    // However, adjacent columns that are already animating an X movement should
                    // offset their animations to avoid the jump.
                    //
                    // Notably, this is necessary to fix the animation jump when resizing width back
                    // and forth in quick succession (in a way that cancels the resize animation).
                    if ongoing_resize_anim {
                        col.animate_move_from_with_config(
                            offset,
                            self.options.animations.window_resize.anim,
                        );
                    } else {
                        col.offset_move_anim_current(offset);
                    }
                }
            } else {
                for col in &mut self.columns[..=col_idx] {
                    if ongoing_resize_anim {
                        col.animate_move_from_with_config(
                            -offset,
                            self.options.animations.window_resize.anim,
                        );
                    } else {
                        col.offset_move_anim_current(-offset);
                    }
                }
            }
        }

        // When a column goes between fullscreen and non-fullscreen, the tiles origin can change.
        // The change comes from things like ignoring struts and hiding the tab indicator in
        // fullscreen, so both in X and Y directions.
        let column = &mut self.columns[col_idx];
        let new_origin = column.tiles_origin();
        let origin_delta = prev_origin - new_origin;
        if origin_delta != Point::new(0., 0.) {
            for (tile, _pos) in column.tiles_mut() {
                tile.animate_move_from(origin_delta);
            }
        }

        if col_idx == self.active_column_idx {
            // If offset == 0, then don't mess with the view or the gesture. Some clients (Firefox,
            // Chromium, Electron) currently don't commit after the ack of a configure that drops
            // the Resizing state, which can trigger this code path for a while.
            let resize = if offset != 0. { resize } else { None };
            if let Some(resize) = resize {
                // Don't bother with the gesture.
                self.view_offset.cancel_gesture();

                // If this is an interactive resize commit of an active window, then we need to
                // either preserve the view offset or adjust it accordingly.
                let centered = self.is_centering_focused_column();

                let width = self.data[col_idx].width;
                let offset = if centered {
                    // FIXME: when view_offset becomes fractional, this can be made additive too.
                    let new_offset =
                        -(self.working_area.size.w - width) / 2. - self.working_area.loc.x;
                    new_offset - self.view_offset.target()
                } else if resize.edges.contains(ResizeEdge::LEFT) {
                    -offset
                } else {
                    0.
                };

                self.view_offset.offset(offset);
            }

            // When the active column goes fullscreen, store the view offset to restore later.
            let is_fullscreen = self.columns[col_idx].is_fullscreen();
            if !was_fullscreen && is_fullscreen {
                self.view_offset_before_fullscreen = Some(self.view_offset.stationary());
            }

            // Upon unfullscreening, restore the view offset.
            //
            // In tabbed display mode, there can be multiple tiles in a fullscreen column. They
            // will unfullscreen one by one, and the column width will shrink only when the
            // last tile unfullscreens. This is when we want to restore the view offset,
            // otherwise it will immediately reset back by the animate_view_offset below.
            let unfullscreen_offset = if was_fullscreen && !is_fullscreen {
                // Take the value unconditionally, even if the view is currently frozen by
                // a view gesture. It shouldn't linger around because it's only valid for this
                // particular unfullscreen.
                self.view_offset_before_fullscreen.take()
            } else {
                None
            };

            // We might need to move the view to ensure the resized window is still visible. But
            // only do it when the view isn't frozen by an interactive resize or a view gesture.
            if self.interactive_resize.is_none() && !self.view_offset.is_gesture() {
                // Restore the view offset upon unfullscreening if needed.
                if let Some(prev_offset) = unfullscreen_offset {
                    self.animate_view_offset(col_idx, prev_offset);
                }

                // Synchronize the horizontal view movement with the resize so that it looks nice.
                // This is especially important for always-centered view.
                let config = if ongoing_resize_anim {
                    self.options.animations.window_resize.anim
                } else {
                    self.options.animations.horizontal_view_movement.0
                };

                // FIXME: we will want to skip the animation in some cases here to make continuously
                // resizing windows not look janky.
                self.animate_view_offset_to_column_with_config(None, col_idx, None, config);
            }
        }
    }

    pub fn scroll_amount_to_activate(&self, window: &W::Id) -> f64 {
        let column_idx = self
            .columns
            .iter()
            .position(|col| col.contains(window))
            .unwrap();

        if self.active_column_idx == column_idx {
            return 0.;
        }

        // Consider the end of an ongoing animation because that's what compute to fit does too.
        let target_x = self.target_view_pos();
        let new_view_offset = self.compute_new_view_offset_for_column(
            Some(target_x),
            column_idx,
            Some(self.active_column_idx),
        );

        let new_col_x = self.column_x(column_idx);
        let from_view_offset = target_x - new_col_x;

        (from_view_offset - new_view_offset).abs() / self.working_area.size.w
    }

    pub fn activate_window(&mut self, window: &W::Id) -> bool {
        let column_idx = self.columns.iter().position(|col| col.contains(window));
        let Some(column_idx) = column_idx else {
            return false;
        };
        let column = &mut self.columns[column_idx];

        column.activate_window(window);
        self.activate_column(column_idx);

        true
    }

    pub fn start_close_animation_for_window(
        &mut self,
        renderer: &mut GlesRenderer,
        window: &W::Id,
        blocker: TransactionBlocker,
    ) {
        let (tile, mut tile_pos) = self
            .tiles_with_render_positions_mut(false)
            .find(|(tile, _)| tile.window().id() == window)
            .unwrap();

        let Some(snapshot) = tile.take_unmap_snapshot() else {
            return;
        };

        let tile_size = tile.tile_size();

        let (col_idx, tile_idx) = self
            .columns
            .iter()
            .enumerate()
            .find_map(|(col_idx, col)| {
                col.tiles
                    .iter()
                    .position(|tile| tile.window().id() == window)
                    .map(move |tile_idx| (col_idx, tile_idx))
            })
            .unwrap();

        let col = &self.columns[col_idx];
        let removing_last = col.tiles.len() == 1;

        // Skip closing animation for invisible tiles in a tabbed column.
        if col.display_mode == ColumnDisplay::Tabbed && tile_idx != col.active_tile_idx {
            return;
        }

        tile_pos.x += self.view_pos();

        if col_idx < self.active_column_idx {
            let offset = if removing_last {
                self.column_x(col_idx + 1) - self.column_x(col_idx)
            } else {
                self.data[col_idx].width
                    - col
                        .data
                        .iter()
                        .enumerate()
                        .filter_map(|(idx, data)| {
                            (idx != tile_idx).then_some(NotNan::new(data.size.w).unwrap())
                        })
                        .max()
                        .map(NotNan::into_inner)
                        .unwrap()
            };
            tile_pos.x -= offset;
        }

        self.start_close_animation_for_tile(renderer, snapshot, tile_size, tile_pos, blocker);
    }

    fn start_close_animation_for_tile(
        &mut self,
        renderer: &mut GlesRenderer,
        snapshot: TileRenderSnapshot,
        tile_size: Size<f64, Logical>,
        tile_pos: Point<f64, Logical>,
        blocker: TransactionBlocker,
    ) {
        let anim = Animation::new(
            self.clock.clone(),
            0.,
            1.,
            0.,
            self.options.animations.window_close.anim,
        );

        let blocker = if self.options.disable_transactions {
            TransactionBlocker::completed()
        } else {
            blocker
        };

        let scale = Scale::from(self.scale);
        let res = ClosingWindow::new(
            renderer, snapshot, scale, tile_size, tile_pos, blocker, anim,
        );
        match res {
            Ok(closing) => {
                self.closing_windows.push(closing);
            }
            Err(err) => {
                warn!("error creating a closing window animation: {err:?}");
            }
        }
    }

    pub fn start_open_animation(&mut self, id: &W::Id) -> bool {
        self.columns
            .iter_mut()
            .any(|col| col.start_open_animation(id))
    }

    pub fn focus_left(&mut self) -> bool {
        if self.active_column_idx == 0 {
            return false;
        }
        self.activate_column(self.active_column_idx - 1);
        true
    }

    pub fn focus_right(&mut self) -> bool {
        if self.active_column_idx + 1 >= self.columns.len() {
            return false;
        }

        self.activate_column(self.active_column_idx + 1);
        true
    }

    pub fn focus_column_first(&mut self) {
        self.activate_column(0);
    }

    pub fn focus_column_last(&mut self) {
        if self.columns.is_empty() {
            return;
        }

        self.activate_column(self.columns.len() - 1);
    }

    pub fn focus_column(&mut self, index: usize) {
        if self.columns.is_empty() {
            return;
        }

        self.activate_column(index.saturating_sub(1).min(self.columns.len() - 1));
    }

    pub fn focus_window_in_column(&mut self, index: u8) {
        if self.columns.is_empty() {
            return;
        }

        self.columns[self.active_column_idx].focus_index(index);
    }

    pub fn focus_down(&mut self) -> bool {
        if self.columns.is_empty() {
            return false;
        }

        self.columns[self.active_column_idx].focus_down()
    }

    pub fn focus_up(&mut self) -> bool {
        if self.columns.is_empty() {
            return false;
        }

        self.columns[self.active_column_idx].focus_up()
    }

    pub fn focus_down_or_left(&mut self) {
        if self.columns.is_empty() {
            return;
        }

        let column = &mut self.columns[self.active_column_idx];
        if !column.focus_down() {
            self.focus_left();
        }
    }

    pub fn focus_down_or_right(&mut self) {
        if self.columns.is_empty() {
            return;
        }

        let column = &mut self.columns[self.active_column_idx];
        if !column.focus_down() {
            self.focus_right();
        }
    }

    pub fn focus_up_or_left(&mut self) {
        if self.columns.is_empty() {
            return;
        }

        let column = &mut self.columns[self.active_column_idx];
        if !column.focus_up() {
            self.focus_left();
        }
    }

    pub fn focus_up_or_right(&mut self) {
        if self.columns.is_empty() {
            return;
        }

        let column = &mut self.columns[self.active_column_idx];
        if !column.focus_up() {
            self.focus_right();
        }
    }

    pub fn focus_top(&mut self) {
        if self.columns.is_empty() {
            return;
        }

        self.columns[self.active_column_idx].focus_top()
    }

    pub fn focus_bottom(&mut self) {
        if self.columns.is_empty() {
            return;
        }

        self.columns[self.active_column_idx].focus_bottom()
    }

    pub fn move_column_to_index(&mut self, index: usize) {
        if self.columns.is_empty() {
            return;
        }

        self.move_column_to(index.saturating_sub(1).min(self.columns.len() - 1));
    }

    fn move_column_to(&mut self, new_idx: usize) {
        if self.active_column_idx == new_idx {
            return;
        }

        let current_col_x = self.column_x(self.active_column_idx);
        let next_col_x = self.column_x(self.active_column_idx + 1);

        let mut column = self.columns.remove(self.active_column_idx);
        let data = self.data.remove(self.active_column_idx);
        cancel_resize_for_column(&mut self.interactive_resize, &mut column);
        self.columns.insert(new_idx, column);
        self.data.insert(new_idx, data);

        // Preserve the camera position when moving to the left.
        let view_offset_delta = -self.column_x(self.active_column_idx) + current_col_x;
        self.view_offset.offset(view_offset_delta);

        // The column we just moved is offset by the difference between its new and old position.
        let new_col_x = self.column_x(new_idx);
        self.columns[new_idx].animate_move_from(current_col_x - new_col_x);

        // All columns in between moved by the width of the column that we just moved.
        let others_x_offset = next_col_x - current_col_x;
        if self.active_column_idx < new_idx {
            for col in &mut self.columns[self.active_column_idx..new_idx] {
                col.animate_move_from(others_x_offset);
            }
        } else {
            for col in &mut self.columns[new_idx + 1..=self.active_column_idx] {
                col.animate_move_from(-others_x_offset);
            }
        }

        self.activate_column_with_anim_config(new_idx, self.options.animations.window_movement.0);
    }

    pub fn move_left(&mut self) -> bool {
        if self.active_column_idx == 0 {
            return false;
        }

        self.move_column_to(self.active_column_idx - 1);
        true
    }

    pub fn move_right(&mut self) -> bool {
        let new_idx = self.active_column_idx + 1;
        if new_idx >= self.columns.len() {
            return false;
        }

        self.move_column_to(new_idx);
        true
    }

    pub fn move_column_to_first(&mut self) {
        self.move_column_to(0);
    }

    pub fn move_column_to_last(&mut self) {
        if self.columns.is_empty() {
            return;
        }

        let new_idx = self.columns.len() - 1;
        self.move_column_to(new_idx);
    }

    pub fn move_down(&mut self) -> bool {
        if self.columns.is_empty() {
            return false;
        }

        self.columns[self.active_column_idx].move_down()
    }

    pub fn move_up(&mut self) -> bool {
        if self.columns.is_empty() {
            return false;
        }

        self.columns[self.active_column_idx].move_up()
    }

    pub fn consume_or_expel_window_left(&mut self, window: Option<&W::Id>) {
        if self.columns.is_empty() {
            return;
        }

        let (source_col_idx, source_tile_idx) = if let Some(window) = window {
            self.columns
                .iter_mut()
                .enumerate()
                .find_map(|(col_idx, col)| {
                    col.tiles
                        .iter()
                        .position(|tile| tile.window().id() == window)
                        .map(|tile_idx| (col_idx, tile_idx))
                })
                .unwrap()
        } else {
            let source_col_idx = self.active_column_idx;
            let source_tile_idx = self.columns[self.active_column_idx].active_tile_idx;
            (source_col_idx, source_tile_idx)
        };

        let source_column = &self.columns[source_col_idx];
        let prev_off = source_column.tile_offset(source_tile_idx);

        let source_tile_was_active = self.active_column_idx == source_col_idx
            && source_column.active_tile_idx == source_tile_idx;

        if source_column.tiles.len() == 1 {
            if source_col_idx == 0 {
                return;
            }

            // Move into adjacent column.
            let target_column_idx = source_col_idx - 1;

            let offset = if self.active_column_idx <= source_col_idx {
                // Tiles to the right animate from the following column.
                self.column_x(source_col_idx) - self.column_x(target_column_idx)
            } else {
                // Tiles to the left animate to preserve their right edge position.
                f64::max(
                    0.,
                    self.data[target_column_idx].width - self.data[source_col_idx].width,
                )
            };
            let mut offset = Point::from((offset, 0.));

            if source_tile_was_active {
                // Make sure the previous (target) column is activated so the animation looks right.
                //
                // However, if it was already going to be activated, leave the offset as is. This
                // improves the workflow that has become common with tabbed columns: open a new
                // window, then immediately consume it left as a new tab.
                self.activate_prev_column_on_removal
                    .get_or_insert(self.view_offset.stationary() + offset.x);
            }

            offset.x += self.columns[source_col_idx].render_offset().x;
            let RemovedTile { tile, .. } = self.remove_tile_by_idx(
                source_col_idx,
                0,
                Transaction::new(),
                Some(self.options.animations.window_movement.0),
            );
            self.add_tile_to_column(target_column_idx, None, tile, source_tile_was_active);

            let target_column = &mut self.columns[target_column_idx];
            offset.x -= target_column.render_offset().x;
            offset += prev_off - target_column.tile_offset(target_column.tiles.len() - 1);

            let new_tile = target_column.tiles.last_mut().unwrap();
            new_tile.animate_move_from(offset);
        } else {
            // Move out of column.
            let mut offset = Point::from((source_column.render_offset().x, 0.));

            let removed =
                self.remove_tile_by_idx(source_col_idx, source_tile_idx, Transaction::new(), None);

            // We're inserting into the source column position.
            let target_column_idx = source_col_idx;

            self.add_tile(
                Some(target_column_idx),
                removed.tile,
                source_tile_was_active,
                removed.width,
                removed.is_full_width,
                Some(self.options.animations.window_movement.0),
            );

            if source_tile_was_active {
                // We added to the left, don't activate even further left on removal.
                self.activate_prev_column_on_removal = None;
            }

            if target_column_idx < self.active_column_idx {
                // Tiles to the left animate from the following column.
                offset.x += self.column_x(target_column_idx + 1) - self.column_x(target_column_idx);
            }

            let new_col = &mut self.columns[target_column_idx];
            offset += prev_off - new_col.tile_offset(0);
            new_col.tiles[0].animate_move_from(offset);
        }
    }

    pub fn consume_or_expel_window_right(&mut self, window: Option<&W::Id>) {
        if self.columns.is_empty() {
            return;
        }

        let (source_col_idx, source_tile_idx) = if let Some(window) = window {
            self.columns
                .iter_mut()
                .enumerate()
                .find_map(|(col_idx, col)| {
                    col.tiles
                        .iter()
                        .position(|tile| tile.window().id() == window)
                        .map(|tile_idx| (col_idx, tile_idx))
                })
                .unwrap()
        } else {
            let source_col_idx = self.active_column_idx;
            let source_tile_idx = self.columns[self.active_column_idx].active_tile_idx;
            (source_col_idx, source_tile_idx)
        };

        let cur_x = self.column_x(source_col_idx);

        let source_column = &self.columns[source_col_idx];
        let mut offset = Point::from((source_column.render_offset().x, 0.));
        let prev_off = source_column.tile_offset(source_tile_idx);

        let source_tile_was_active = self.active_column_idx == source_col_idx
            && source_column.active_tile_idx == source_tile_idx;

        if source_column.tiles.len() == 1 {
            if source_col_idx + 1 == self.columns.len() {
                return;
            }

            // Move into adjacent column.
            let target_column_idx = source_col_idx;

            offset.x += cur_x - self.column_x(source_col_idx + 1);
            offset.x -= self.columns[source_col_idx + 1].render_offset().x;

            if source_tile_was_active {
                // Make sure the target column gets activated.
                self.activate_prev_column_on_removal = None;
            }

            let RemovedTile { tile, .. } = self.remove_tile_by_idx(
                source_col_idx,
                0,
                Transaction::new(),
                Some(self.options.animations.window_movement.0),
            );
            self.add_tile_to_column(target_column_idx, None, tile, source_tile_was_active);

            let target_column = &mut self.columns[target_column_idx];
            offset += prev_off - target_column.tile_offset(target_column.tiles.len() - 1);

            let new_tile = target_column.tiles.last_mut().unwrap();
            new_tile.animate_move_from(offset);
        } else {
            // Move out of column.
            let prev_width = self.data[source_col_idx].width;

            let removed =
                self.remove_tile_by_idx(source_col_idx, source_tile_idx, Transaction::new(), None);

            let target_column_idx = source_col_idx + 1;

            self.add_tile(
                Some(target_column_idx),
                removed.tile,
                source_tile_was_active,
                removed.width,
                removed.is_full_width,
                Some(self.options.animations.window_movement.0),
            );

            offset.x += if self.active_column_idx <= target_column_idx {
                // Tiles to the right animate to the following column.
                cur_x - self.column_x(target_column_idx)
            } else {
                // Tiles to the left animate for a change in width.
                -f64::max(0., prev_width - self.data[target_column_idx].width)
            };

            let new_col = &mut self.columns[target_column_idx];
            offset += prev_off - new_col.tile_offset(0);
            new_col.tiles[0].animate_move_from(offset);
        }
    }

    pub fn consume_into_column(&mut self) {
        if self.columns.len() < 2 {
            return;
        }

        if self.active_column_idx == self.columns.len() - 1 {
            return;
        }

        let target_column_idx = self.active_column_idx;
        let source_column_idx = self.active_column_idx + 1;

        let offset = self.column_x(source_column_idx)
            + self.columns[source_column_idx].render_offset().x
            - self.column_x(target_column_idx);
        let mut offset = Point::from((offset, 0.));
        let prev_off = self.columns[source_column_idx].tile_offset(0);

        let removed = self.remove_tile_by_idx(source_column_idx, 0, Transaction::new(), None);
        self.add_tile_to_column(target_column_idx, None, removed.tile, false);

        let target_column = &mut self.columns[target_column_idx];
        offset += prev_off - target_column.tile_offset(target_column.tiles.len() - 1);
        offset.x -= target_column.render_offset().x;

        let new_tile = target_column.tiles.last_mut().unwrap();
        new_tile.animate_move_from(offset);
    }

    pub fn expel_from_column(&mut self) {
        if self.columns.is_empty() {
            return;
        }

        let source_col_idx = self.active_column_idx;
        let target_col_idx = self.active_column_idx + 1;
        let cur_x = self.column_x(source_col_idx);

        let source_column = &self.columns[self.active_column_idx];
        if source_column.tiles.len() == 1 {
            return;
        }

        let source_tile_idx = source_column.tiles.len() - 1;

        let mut offset = Point::from((source_column.render_offset().x, 0.));
        let prev_off = source_column.tile_offset(source_tile_idx);

        let removed =
            self.remove_tile_by_idx(source_col_idx, source_tile_idx, Transaction::new(), None);

        self.add_tile(
            Some(target_col_idx),
            removed.tile,
            false,
            removed.width,
            removed.is_full_width,
            Some(self.options.animations.window_movement.0),
        );

        offset.x += cur_x - self.column_x(target_col_idx);

        let new_col = &mut self.columns[target_col_idx];
        offset += prev_off - new_col.tile_offset(0);
        new_col.tiles[0].animate_move_from(offset);
    }

    pub fn swap_window_in_direction(&mut self, direction: ScrollDirection) {
        if self.columns.is_empty() {
            return;
        }

        // if this is the first (resp. last column), then this operation is equivalent
        // to an `consume_or_expel_window_left` (resp. `consume_or_expel_window_right`)
        match direction {
            ScrollDirection::Left => {
                if self.active_column_idx == 0 {
                    return;
                }
            }
            ScrollDirection::Right => {
                if self.active_column_idx == self.columns.len() - 1 {
                    return;
                }
            }
        }

        let source_column_idx = self.active_column_idx;
        let target_column_idx = self.active_column_idx.wrapping_add_signed(match direction {
            ScrollDirection::Left => -1,
            ScrollDirection::Right => 1,
        });

        // if both source and target columns contain a single tile, then the operation is equivalent
        // to a simple column move
        if self.columns[source_column_idx].tiles.len() == 1
            && self.columns[target_column_idx].tiles.len() == 1
        {
            return self.move_column_to(target_column_idx);
        }

        let source_tile_idx = self.columns[source_column_idx].active_tile_idx;
        let target_tile_idx = self.columns[target_column_idx].active_tile_idx;

        // capture the original positions of the tiles
        let (mut source_pt, mut target_pt) = (
            self.columns[source_column_idx].render_offset()
                + self.columns[source_column_idx].tile_offset(source_tile_idx),
            self.columns[target_column_idx].render_offset()
                + self.columns[target_column_idx].tile_offset(target_tile_idx),
        );
        source_pt.x += self.column_x(source_column_idx);
        target_pt.x += self.column_x(target_column_idx);

        // swap the two tiles directly in their respective column structs
        let (source_col, target_col) = if source_column_idx < target_column_idx {
            let (a, b) = self.columns.split_at_mut(target_column_idx);
            (&mut a[source_column_idx], &mut b[0])
        } else {
            let (a, b) = self.columns.split_at_mut(source_column_idx);
            (&mut b[0], &mut a[target_column_idx])
        };

        // If either column is full-screen consider it a no-op because
        // the change is harder to perceive when both swapped windows aren't
        // visible.
        if source_col.is_fullscreen() || target_col.is_fullscreen() {
            return;
        }

        // Source_tile and target_tile are going to be `mem::swap`ped, so
        // the next statement looks backwards.
        let (source_tile, target_tile) = (
            &mut target_col.tiles[target_tile_idx],
            &mut source_col.tiles[source_tile_idx],
        );

        // Swap only the tiles themselves and not the data for the tiles,
        // that way the `height` (Auto, Fixed, etc) is preserved
        // in the column.
        std::mem::swap(source_tile, target_tile);

        // Swap the cached values for actual tile sizes.
        std::mem::swap(
            &mut source_col.data[source_tile_idx].size,
            &mut target_col.data[target_tile_idx].size,
        );

        // Animations
        source_tile.animate_move_from(source_pt - target_pt);
        target_tile.animate_move_from(target_pt - source_pt);

        // Recalculate sizes of *all* tiles in both columns
        // (other tiles may need to have their size adjusted if the
        // constraints on the inbound tile differ from the outbound's)
        source_col.update_tile_sizes(true, None);
        target_col.update_tile_sizes(true, None);

        // Mark swapped tiles so that sibling tiles and columns compute
        // their position using the expected_size instead of the current
        // size.
        source_col.tiles[source_tile_idx].prefer_expected_size = true;
        target_col.tiles[target_tile_idx].prefer_expected_size = true;

        // Update column cached data.
        self.data[source_column_idx].update(source_col);
        self.data[target_column_idx].update(target_col);

        self.activate_column(target_column_idx);
    }

    pub fn toggle_column_tabbed_display(&mut self) {
        if self.columns.is_empty() {
            return;
        }

        let col = &mut self.columns[self.active_column_idx];
        let display = match col.display_mode {
            ColumnDisplay::Normal => ColumnDisplay::Tabbed,
            ColumnDisplay::Tabbed => ColumnDisplay::Normal,
        };

        self.set_column_display(display);
    }

    pub fn set_column_display(&mut self, display: ColumnDisplay) {
        if self.columns.is_empty() {
            return;
        }

        let col = &mut self.columns[self.active_column_idx];
        if col.display_mode == display {
            return;
        }

        cancel_resize_for_column(&mut self.interactive_resize, col);
        col.set_column_display(display, None);

        // With place_within_column, the tab indicator changes the column size immediately.
        col.update_tile_sizes(true, Some(&mut self.data[self.active_column_idx]));

        // Disable fullscreen if needed.
        if col.display_mode != ColumnDisplay::Tabbed && col.tiles.len() > 1 {
            let window = col.tiles[col.active_tile_idx].window().id().clone();
            self.set_fullscreen(&window, false);
        }
    }

    pub fn center_column(&mut self) {
        if self.columns.is_empty() {
            return;
        }

        self.animate_view_offset_to_column_centered(
            None,
            self.active_column_idx,
            self.options.animations.horizontal_view_movement.0,
        );

        let col = &mut self.columns[self.active_column_idx];
        cancel_resize_for_column(&mut self.interactive_resize, col);
    }

    pub fn center_window(&mut self, window: Option<&W::Id>) {
        if self.columns.is_empty() {
            return;
        }

        let col_idx = if let Some(window) = window {
            self.columns
                .iter()
                .position(|col| col.contains(window))
                .unwrap()
        } else {
            self.active_column_idx
        };

        // We can reasonably center only the active column.
        if col_idx != self.active_column_idx {
            return;
        }

        self.center_column();
    }

    pub fn center_visible_columns(&mut self) {
        if self.columns.is_empty() {
            return;
        }

        if self.is_centering_focused_column() {
            return;
        }

        // Consider the end of an ongoing animation because that's what compute to fit does too.
        let view_x = self.target_view_pos();
        let working_x = self.working_area.loc.x;
        let working_w = self.working_area.size.w;

        // Count all columns that are fully visible inside the working area.
        let mut width_taken = 0.;
        let mut leftmost_col_x = None;
        let mut active_col_x = None;

        let gap = self.options.layout.gaps;
        let col_xs = self.column_xs(self.data.iter().copied());
        for (idx, col_x) in col_xs.take(self.columns.len()).enumerate() {
            if col_x < view_x + working_x + gap {
                // Column goes off-screen to the left.
                continue;
            }

            leftmost_col_x.get_or_insert(col_x);

            let width = self.data[idx].width;
            if view_x + working_x + working_w < col_x + width + gap {
                // Column goes off-screen to the right. We can stop here.
                break;
            }

            if idx == self.active_column_idx {
                active_col_x = Some(col_x);
            }

            width_taken += width + gap;
        }

        if active_col_x.is_none() {
            // The active column wasn't fully on screen, so we can't meaningfully do anything.
            return;
        }

        let col = &mut self.columns[self.active_column_idx];
        cancel_resize_for_column(&mut self.interactive_resize, col);

        let free_space = working_w - width_taken + gap;
        let new_view_x = leftmost_col_x.unwrap() - free_space / 2. - working_x;

        self.animate_view_offset(self.active_column_idx, new_view_x - active_col_x.unwrap());
        // Just in case.
        self.animate_view_offset_to_column(None, self.active_column_idx, None);
    }

    pub fn view_pos(&self) -> f64 {
        self.column_x(self.active_column_idx) + self.view_offset.current()
    }

    pub fn target_view_pos(&self) -> f64 {
        self.column_x(self.active_column_idx) + self.view_offset.target()
    }

    // HACK: pass a self.data iterator in manually as a workaround for the lack of method partial
    // borrowing. Note that this method's return value does not borrow the entire &Self!
    fn column_xs(&self, data: impl Iterator<Item = ColumnData>) -> impl Iterator<Item = f64> {
        let gaps = self.options.layout.gaps;
        let mut x = 0.;

        // Chain with a dummy value to be able to get one past all columns' X.
        let dummy = ColumnData { width: 0. };
        let data = data.chain(iter::once(dummy));

        data.map(move |data| {
            let rv = x;
            x += data.width + gaps;
            rv
        })
    }

    fn column_x(&self, column_idx: usize) -> f64 {
        self.column_xs(self.data.iter().copied())
            .nth(column_idx)
            .unwrap()
    }

    fn column_xs_in_render_order(
        &self,
        data: impl Iterator<Item = ColumnData>,
    ) -> impl Iterator<Item = f64> {
        let active_idx = self.active_column_idx;
        let active_pos = self.column_x(active_idx);
        let offsets = self
            .column_xs(data)
            .enumerate()
            .filter_map(move |(idx, pos)| (idx != active_idx).then_some(pos));
        iter::once(active_pos).chain(offsets)
    }

    fn columns_mut(&mut self) -> impl Iterator<Item = (&mut Column<W>, f64)> + '_ {
        let offsets = self.column_xs(self.data.iter().copied());
        zip(&mut self.columns, offsets)
    }

    fn columns_in_render_order(&self) -> impl Iterator<Item = (&Column<W>, f64)> + '_ {
        let offsets = self.column_xs_in_render_order(self.data.iter().copied());

        let (first, active, rest) = if self.columns.is_empty() {
            (&[][..], &[][..], &[][..])
        } else {
            let (first, rest) = self.columns.split_at(self.active_column_idx);
            let (active, rest) = rest.split_at(1);
            (first, active, rest)
        };

        let columns = active.iter().chain(first).chain(rest);
        zip(columns, offsets)
    }

    fn columns_in_render_order_mut(&mut self) -> impl Iterator<Item = (&mut Column<W>, f64)> + '_ {
        let offsets = self.column_xs_in_render_order(self.data.iter().copied());

        let (first, active, rest) = if self.columns.is_empty() {
            (&mut [][..], &mut [][..], &mut [][..])
        } else {
            let (first, rest) = self.columns.split_at_mut(self.active_column_idx);
            let (active, rest) = rest.split_at_mut(1);
            (first, active, rest)
        };

        let columns = active.iter_mut().chain(first).chain(rest);
        zip(columns, offsets)
    }

    pub fn tiles_with_render_positions(
        &self,
    ) -> impl Iterator<Item = (&Tile<W>, Point<f64, Logical>, bool)> {
        let scale = self.scale;
        let view_off = Point::from((-self.view_pos(), 0.));
        self.columns_in_render_order()
            .flat_map(move |(col, col_x)| {
                let col_off = Point::from((col_x, 0.));
                let col_render_off = col.render_offset();
                col.tiles_in_render_order()
                    .map(move |(tile, tile_off, visible)| {
                        let pos =
                            view_off + col_off + col_render_off + tile_off + tile.render_offset();
                        // Round to physical pixels.
                        let pos = pos.to_physical_precise_round(scale).to_logical(scale);
                        (tile, pos, visible)
                    })
            })
    }

    pub fn tiles_with_render_positions_mut(
        &mut self,
        round: bool,
    ) -> impl Iterator<Item = (&mut Tile<W>, Point<f64, Logical>)> {
        let scale = self.scale;
        let view_off = Point::from((-self.view_pos(), 0.));
        self.columns_in_render_order_mut()
            .flat_map(move |(col, col_x)| {
                let col_off = Point::from((col_x, 0.));
                let col_render_off = col.render_offset();
                col.tiles_in_render_order_mut()
                    .map(move |(tile, tile_off)| {
                        let mut pos =
                            view_off + col_off + col_render_off + tile_off + tile.render_offset();
                        // Round to physical pixels.
                        if round {
                            pos = pos.to_physical_precise_round(scale).to_logical(scale);
                        }
                        (tile, pos)
                    })
            })
    }

    pub fn tiles_with_ipc_layouts(&self) -> impl Iterator<Item = (&Tile<W>, WindowLayout)> {
        self.columns
            .iter()
            .enumerate()
            .flat_map(move |(col_idx, col)| {
                col.tiles().enumerate().map(move |(tile_idx, (tile, _))| {
                    let layout = WindowLayout {
                        // Our indices are 1-based, consistent with the actions.
                        pos_in_scrolling_layout: Some((col_idx + 1, tile_idx + 1)),
                        ..tile.ipc_layout_template()
                    };
                    (tile, layout)
                })
            })
    }

    pub(super) fn insert_hint_area(
        &self,
        position: InsertPosition,
    ) -> Option<Rectangle<f64, Logical>> {
        let mut hint_area = match position {
            InsertPosition::NewColumn(column_index) => {
                if column_index == 0 || column_index == self.columns.len() {
                    let size = Size::from((
                        300.,
                        self.working_area.size.h - self.options.layout.gaps * 2.,
                    ));
                    let mut loc = Point::from((
                        self.column_x(column_index),
                        self.working_area.loc.y + self.options.layout.gaps,
                    ));
                    if column_index == 0 && !self.columns.is_empty() {
                        loc.x -= size.w + self.options.layout.gaps;
                    }
                    Rectangle::new(loc, size)
                } else if column_index > self.columns.len() {
                    error!("insert hint column index is out of range");
                    return None;
                } else {
                    let size = Size::from((
                        300.,
                        self.working_area.size.h - self.options.layout.gaps * 2.,
                    ));
                    let loc = Point::from((
                        self.column_x(column_index) - size.w / 2. - self.options.layout.gaps / 2.,
                        self.working_area.loc.y + self.options.layout.gaps,
                    ));
                    Rectangle::new(loc, size)
                }
            }
            InsertPosition::InColumn(column_index, tile_index) => {
                if column_index > self.columns.len() {
                    error!("insert hint column index is out of range");
                    return None;
                }

                let col = &self.columns[column_index];
                if tile_index > col.tiles.len() {
                    error!("insert hint tile index is out of range");
                    return None;
                }

                let is_tabbed = col.display_mode == ColumnDisplay::Tabbed;

                let (height, y) = if is_tabbed {
                    // In tabbed mode, there's only one tile visible, and we want to draw the hint
                    // at its top or bottom.
                    let top = col.tile_offset(col.active_tile_idx).y;
                    let bottom = top + col.data[col.active_tile_idx].size.h;

                    if tile_index <= col.active_tile_idx {
                        (150., top)
                    } else {
                        (150., bottom - 150.)
                    }
                } else {
                    let top = col.tile_offset(tile_index).y;

                    if tile_index == 0 {
                        (150., top)
                    } else if tile_index == col.tiles.len() {
                        (150., top - self.options.layout.gaps - 150.)
                    } else {
                        (300., top - self.options.layout.gaps / 2. - 150.)
                    }
                };

                // Adjust for place-within-column tab indicator.
                let origin_x = col.tiles_origin().x;
                let extra_w = if is_tabbed && !col.is_fullscreen() {
                    col.tab_indicator.extra_size(col.tiles.len(), col.scale).w
                } else {
                    0.
                };

                let size = Size::from((self.data[column_index].width - extra_w, height));
                let loc = Point::from((self.column_x(column_index) + origin_x, y));
                Rectangle::new(loc, size)
            }
            InsertPosition::Floating => return None,
        };

        // First window on an empty workspace will cancel out any view offset. Replicate this
        // effect here.
        if self.columns.is_empty() {
            let view_offset = if self.is_centering_focused_column() {
                self.compute_new_view_offset_centered(Some(0.), 0., hint_area.size.w, false)
            } else {
                self.compute_new_view_offset_fit(Some(0.), 0., hint_area.size.w, false)
            };
            hint_area.loc.x -= view_offset;
        } else {
            hint_area.loc.x -= self.view_pos();
        }

        Some(hint_area)
    }

    /// Returns the geometry of the active tile relative to and clamped to the view.
    ///
    /// During animations, assumes the final view position.
    pub fn active_tile_visual_rectangle(&self) -> Option<Rectangle<f64, Logical>> {
        let col = self.columns.get(self.active_column_idx)?;

        let final_view_offset = self.view_offset.target();
        let view_off = Point::from((-final_view_offset, 0.));

        let (tile, tile_off) = col.tiles().nth(col.active_tile_idx).unwrap();

        let tile_pos = view_off + tile_off;
        let tile_size = tile.tile_size();
        let tile_rect = Rectangle::new(tile_pos, tile_size);

        let view = Rectangle::from_size(self.view_size);
        view.intersection(tile_rect)
    }

    pub fn popup_target_rect(&self, id: &W::Id) -> Option<Rectangle<f64, Logical>> {
        for col in &self.columns {
            for (tile, pos) in col.tiles() {
                if tile.window().id() == id {
                    // In the scrolling layout, we try to position popups horizontally within the
                    // window geometry (so they remain visible even if the window scrolls flush with
                    // the left/right edge of the screen), and vertically wihin the whole parent
                    // working area.
                    let width = tile.window_size().w;
                    let height = self.parent_area.size.h;

                    let mut target = Rectangle::from_size(Size::from((width, height)));
                    target.loc.y += self.parent_area.loc.y;
                    target.loc.y -= pos.y;
                    target.loc.y -= tile.window_loc().y;

                    return Some(target);
                }
            }
        }
        None
    }

    pub fn toggle_width(&mut self, forwards: bool) {
        if self.columns.is_empty() {
            return;
        }

        let col = &mut self.columns[self.active_column_idx];
        col.toggle_width(None, forwards, Some(&mut self.data[self.active_column_idx]));

        cancel_resize_for_column(&mut self.interactive_resize, col);
    }

    pub fn toggle_full_width(&mut self) {
        if self.columns.is_empty() {
            return;
        }

        let col = &mut self.columns[self.active_column_idx];
        col.toggle_full_width(Some(&mut self.data[self.active_column_idx]));

        cancel_resize_for_column(&mut self.interactive_resize, col);
    }

    pub fn set_window_width(&mut self, window: Option<&W::Id>, change: SizeChange) {
        if self.columns.is_empty() {
            return;
        }

        let (col, col_idx, tile_idx) = if let Some(window) = window {
            self.columns
                .iter_mut()
                .enumerate()
                .find_map(|(col_idx, col)| {
                    col.tiles
                        .iter()
                        .position(|tile| tile.window().id() == window)
                        .map(|tile_idx| (col, col_idx, Some(tile_idx)))
                })
                .unwrap()
        } else {
            (
                &mut self.columns[self.active_column_idx],
                self.active_column_idx,
                None,
            )
        };

        col.set_column_width(change, tile_idx, true, Some(&mut self.data[col_idx]));

        cancel_resize_for_column(&mut self.interactive_resize, col);
    }

    pub fn set_window_height(&mut self, window: Option<&W::Id>, change: SizeChange) {
        if self.columns.is_empty() {
            return;
        }

        let (col, col_idx, tile_idx) = if let Some(window) = window {
            self.columns
                .iter_mut()
                .enumerate()
                .find_map(|(col_idx, col)| {
                    col.tiles
                        .iter()
                        .position(|tile| tile.window().id() == window)
                        .map(|tile_idx| (col, col_idx, Some(tile_idx)))
                })
                .unwrap()
        } else {
            (
                &mut self.columns[self.active_column_idx],
                self.active_column_idx,
                None,
            )
        };

        col.set_window_height(change, tile_idx, true, Some(&mut self.data[col_idx]));

        cancel_resize_for_column(&mut self.interactive_resize, col);
    }

    pub fn reset_window_height(&mut self, window: Option<&W::Id>) {
        if self.columns.is_empty() {
            return;
        }

        let (col, col_idx, tile_idx) = if let Some(window) = window {
            self.columns
                .iter_mut()
                .enumerate()
                .find_map(|(col_idx, col)| {
                    col.tiles
                        .iter()
                        .position(|tile| tile.window().id() == window)
                        .map(|tile_idx| (col, col_idx, Some(tile_idx)))
                })
                .unwrap()
        } else {
            (
                &mut self.columns[self.active_column_idx],
                self.active_column_idx,
                None,
            )
        };

        col.reset_window_height(tile_idx, Some(&mut self.data[col_idx]));

        cancel_resize_for_column(&mut self.interactive_resize, col);
    }

    pub fn toggle_window_width(&mut self, window: Option<&W::Id>, forwards: bool) {
        if self.columns.is_empty() {
            return;
        }

        let (col, col_idx, tile_idx) = if let Some(window) = window {
            self.columns
                .iter_mut()
                .enumerate()
                .find_map(|(col_idx, col)| {
                    col.tiles
                        .iter()
                        .position(|tile| tile.window().id() == window)
                        .map(|tile_idx| (col, col_idx, Some(tile_idx)))
                })
                .unwrap()
        } else {
            (
                &mut self.columns[self.active_column_idx],
                self.active_column_idx,
                None,
            )
        };

        col.toggle_width(tile_idx, forwards, Some(&mut self.data[col_idx]));

        cancel_resize_for_column(&mut self.interactive_resize, col);
    }

    pub fn toggle_window_height(&mut self, window: Option<&W::Id>, forwards: bool) {
        if self.columns.is_empty() {
            return;
        }

        let (col, col_idx, tile_idx) = if let Some(window) = window {
            self.columns
                .iter_mut()
                .enumerate()
                .find_map(|(col_idx, col)| {
                    col.tiles
                        .iter()
                        .position(|tile| tile.window().id() == window)
                        .map(|tile_idx| (col, col_idx, Some(tile_idx)))
                })
                .unwrap()
        } else {
            (
                &mut self.columns[self.active_column_idx],
                self.active_column_idx,
                None,
            )
        };

        col.toggle_window_height(tile_idx, forwards, Some(&mut self.data[col_idx]));

        cancel_resize_for_column(&mut self.interactive_resize, col);
    }

    pub fn expand_column_to_available_width(&mut self) {
        if self.columns.is_empty() {
            return;
        }

        let col = &mut self.columns[self.active_column_idx];
        if col.is_pending_fullscreen || col.is_full_width {
            return;
        }

        if self.is_centering_focused_column() {
            // Always-centered mode is different since the active window position cannot be
            // controlled (it's always at the center). I guess you could come up with different
            // logic here that computes the width in such a way so as to leave nearby columns fully
            // on screen while taking into account that the active column will remain centered
            // after resizing. But I'm not sure it's that useful? So let's do the simple thing.
            let col = &mut self.columns[self.active_column_idx];
            col.toggle_full_width(Some(&mut self.data[self.active_column_idx]));
            cancel_resize_for_column(&mut self.interactive_resize, col);
            return;
        }

        // Consider the end of an ongoing animation because that's what compute to fit does too.
        let view_x = self.target_view_pos();
        let working_x = self.working_area.loc.x;
        let working_w = self.working_area.size.w;

        // Count all columns that are fully visible inside the working area.
        let mut width_taken = 0.;
        let mut leftmost_col_x = None;
        let mut active_col_x = None;
        let mut counted_non_active_column = false;

        let gap = self.options.layout.gaps;
        let col_xs = self.column_xs(self.data.iter().copied());
        for (idx, col_x) in col_xs.take(self.columns.len()).enumerate() {
            if col_x < view_x + working_x + gap {
                // Column goes off-screen to the left.
                continue;
            }

            leftmost_col_x.get_or_insert(col_x);

            let width = self.data[idx].width;
            if view_x + working_x + working_w < col_x + width + gap {
                // Column goes off-screen to the right. We can stop here.
                break;
            }

            if idx == self.active_column_idx {
                active_col_x = Some(col_x);
            } else {
                counted_non_active_column = true;
            }

            width_taken += width + gap;
        }

        if active_col_x.is_none() {
            // The active column wasn't fully on screen, so we can't meaningfully do anything.
            return;
        }

        let col = &mut self.columns[self.active_column_idx];

        let available_width = working_w - gap - width_taken - col.extra_size().w;
        if available_width <= 0. {
            // Nowhere to expand.
            return;
        }

        cancel_resize_for_column(&mut self.interactive_resize, col);

        if !counted_non_active_column {
            // Only the active column was fully on-screen (maybe it's the only column), so we're
            // about to set its width to 100% of the working area. Let's do it via
            // toggle_full_width() as it lets you back out of it more intuitively.
            col.toggle_full_width(Some(&mut self.data[self.active_column_idx]));
            return;
        }

        let active_width = self.data[self.active_column_idx].width;
        col.width = ColumnWidth::Fixed(active_width + available_width);
        col.preset_width_idx = None;
        col.is_full_width = false;
        col.update_tile_sizes(true, Some(&mut self.data[self.active_column_idx]));

        // Put the leftmost window into the view.
        let new_view_x = leftmost_col_x.unwrap() - gap - working_x;
        self.animate_view_offset(self.active_column_idx, new_view_x - active_col_x.unwrap());
        // Just in case.
        self.animate_view_offset_to_column(None, self.active_column_idx, None);
    }

    pub fn set_fullscreen(&mut self, window: &W::Id, is_fullscreen: bool) -> bool {
        let mut col_idx = self
            .columns
            .iter()
            .position(|col| col.contains(window))
            .unwrap();

        if is_fullscreen == self.columns[col_idx].is_pending_fullscreen {
            return false;
        }

        let mut col = &mut self.columns[col_idx];
        let is_tabbed = col.display_mode == ColumnDisplay::Tabbed;

        cancel_resize_for_column(&mut self.interactive_resize, col);

        if is_fullscreen && (col.tiles.len() > 1 && !is_tabbed) {
            // This wasn't the only window in its column; extract it into a separate column.
            self.consume_or_expel_window_right(Some(window));
            col_idx += 1;
            col = &mut self.columns[col_idx];
        }

        // With place_within_column, the tab indicator changes the column size immediately.
        col.set_fullscreen(is_fullscreen, Some(&mut self.data[col_idx]));

        true
    }

    pub fn render_above_top_layer(&self) -> bool {
        // Render above the top layer if we're on a fullscreen window and the view is stationary.
        if self.columns.is_empty() {
            return false;
        }

        if !self.view_offset.is_static() {
            return false;
        }

        self.columns[self.active_column_idx].is_fullscreen()
    }

    pub fn render_elements<R: NiriRenderer>(
        &self,
        renderer: &mut R,
        target: RenderTarget,
        focus_ring: bool,
    ) -> Vec<ScrollingSpaceRenderElement<R>> {
        let mut rv = vec![];

        let scale = Scale::from(self.scale);

        // Draw the closing windows on top of the other windows.
        let view_rect = Rectangle::new(Point::from((self.view_pos(), 0.)), self.view_size);
        for closing in self.closing_windows.iter().rev() {
            let elem = closing.render(renderer.as_gles_renderer(), view_rect, scale, target);
            rv.push(elem.into());
        }

        if self.columns.is_empty() {
            return rv;
        }

        let mut first = true;

        // This matches self.tiles_in_render_order().
        let view_off = Point::from((-self.view_pos(), 0.));
        for (col, col_x) in self.columns_in_render_order() {
            let col_off = Point::from((col_x, 0.));
            let col_render_off = col.render_offset();

            // Draw the tab indicator on top.
            {
                let pos = view_off + col_off + col_render_off;
                let pos = pos.to_physical_precise_round(scale).to_logical(scale);
                rv.extend(col.tab_indicator.render(renderer, pos).map(Into::into));
            }

            for (tile, tile_off, visible) in col.tiles_in_render_order() {
                let tile_pos =
                    view_off + col_off + col_render_off + tile_off + tile.render_offset();
                // Round to physical pixels.
                let tile_pos = tile_pos.to_physical_precise_round(scale).to_logical(scale);

                // And now the drawing logic.

                // For the active tile (which comes first), draw the focus ring.
                let focus_ring = focus_ring && first;
                first = false;

                // In the scrolling layout, we currently use visible only for hidden tabs in the
                // tabbed mode. We want to animate their opacity when going in and out of tabbed
                // mode, so we don't want to apply "visible" immediately. However, "visible" is
                // also used for input handling, and there we *do* want to apply it immediately.
                // So, let's just selectively ignore "visible" here when animating alpha.
                let visible = visible || tile.alpha_animation.is_some();
                if !visible {
                    continue;
                }

                rv.extend(
                    tile.render(renderer, tile_pos, focus_ring, target)
                        .map(Into::into),
                );
            }
        }

        rv
    }

    pub fn window_under(&self, pos: Point<f64, Logical>) -> Option<(&W, HitType)> {
        // This matches self.tiles_with_render_positions().
        let scale = self.scale;
        let view_off = Point::from((-self.view_pos(), 0.));
        for (col, col_x) in self.columns_in_render_order() {
            let col_off = Point::from((col_x, 0.));
            let col_render_off = col.render_offset();

            // Hit the tab indicator.
            if col.display_mode == ColumnDisplay::Tabbed && !col.is_fullscreen() {
                let col_pos = view_off + col_off + col_render_off;
                let col_pos = col_pos.to_physical_precise_round(scale).to_logical(scale);

                if let Some(idx) = col.tab_indicator.hit(
                    col.tab_indicator_area(),
                    col.tiles.len(),
                    scale,
                    pos - col_pos,
                ) {
                    let hit = HitType::Activate {
                        is_tab_indicator: true,
                    };
                    return Some((col.tiles[idx].window(), hit));
                }
            }

            for (tile, tile_off, visible) in col.tiles_in_render_order() {
                if !visible {
                    continue;
                }

                let tile_pos =
                    view_off + col_off + col_render_off + tile_off + tile.render_offset();
                // Round to physical pixels.
                let tile_pos = tile_pos.to_physical_precise_round(scale).to_logical(scale);

                if let Some(rv) = HitType::hit_tile(tile, tile_pos, pos) {
                    return Some(rv);
                }
            }
        }

        None
    }

    pub fn view_offset_gesture_begin(&mut self, is_touchpad: bool) {
        if self.columns.is_empty() {
            return;
        }

        if self.interactive_resize.is_some() {
            return;
        }

        let gesture = ViewGesture {
            current_view_offset: self.view_offset.current(),
            animation: None,
            tracker: SwipeTracker::new(),
            delta_from_tracker: self.view_offset.current(),
            stationary_view_offset: self.view_offset.stationary(),
            is_touchpad,
            dnd_last_event_time: None,
            dnd_nonzero_start_time: None,
        };
        self.view_offset = ViewOffset::Gesture(gesture);
    }

    pub fn dnd_scroll_gesture_begin(&mut self) {
        if let ViewOffset::Gesture(ViewGesture {
            dnd_last_event_time: Some(_),
            ..
        }) = &self.view_offset
        {
            // Already active.
            return;
        }

        let gesture = ViewGesture {
            current_view_offset: self.view_offset.current(),
            animation: None,
            tracker: SwipeTracker::new(),
            delta_from_tracker: self.view_offset.current(),
            stationary_view_offset: self.view_offset.stationary(),
            is_touchpad: false,
            dnd_last_event_time: Some(self.clock.now_unadjusted()),
            dnd_nonzero_start_time: None,
        };
        self.view_offset = ViewOffset::Gesture(gesture);

        self.interactive_resize = None;
    }

    pub fn view_offset_gesture_update(
        &mut self,
        delta_x: f64,
        timestamp: Duration,
        is_touchpad: bool,
    ) -> Option<bool> {
        let ViewOffset::Gesture(gesture) = &mut self.view_offset else {
            return None;
        };

        if gesture.is_touchpad != is_touchpad || gesture.dnd_last_event_time.is_some() {
            return None;
        }

        gesture.tracker.push(delta_x, timestamp);

        let norm_factor = if gesture.is_touchpad {
            self.working_area.size.w / VIEW_GESTURE_WORKING_AREA_MOVEMENT
        } else {
            1.
        };
        let pos = gesture.tracker.pos() * norm_factor;
        let view_offset = pos + gesture.delta_from_tracker;
        gesture.current_view_offset = view_offset;

        Some(true)
    }

    pub fn dnd_scroll_gesture_scroll(&mut self, delta: f64) -> bool {
        let ViewOffset::Gesture(gesture) = &mut self.view_offset else {
            return false;
        };

        let Some(last_time) = gesture.dnd_last_event_time else {
            // Not a DnD scroll.
            return false;
        };

        let config = &self.options.gestures.dnd_edge_view_scroll;

        let now = self.clock.now_unadjusted();
        gesture.dnd_last_event_time = Some(now);

        if delta == 0. {
            // We're outside the scrolling zone.
            gesture.dnd_nonzero_start_time = None;
            return false;
        }

        let nonzero_start = *gesture.dnd_nonzero_start_time.get_or_insert(now);

        // Delay starting the gesture a bit to avoid unwanted movement when dragging across
        // monitors.
        let delay = Duration::from_millis(u64::from(config.delay_ms));
        if now.saturating_sub(nonzero_start) < delay {
            return true;
        }

        let time_delta = now.saturating_sub(last_time).as_secs_f64();

        let delta = delta * time_delta * config.max_speed;

        gesture.tracker.push(delta, now);

        let view_offset = gesture.tracker.pos() + gesture.delta_from_tracker;

        // Clamp it so that it doesn't go too much out of bounds.
        let (leftmost, rightmost) = if self.columns.is_empty() {
            (0., 0.)
        } else {
            let gaps = self.options.layout.gaps;

            let mut leftmost = -self.working_area.size.w;

            let last_col_idx = self.columns.len() - 1;
            let last_col_x = self
                .columns
                .iter()
                .take(last_col_idx)
                .fold(0., |col_x, col| col_x + col.width() + gaps);
            let last_col_width = self.data[last_col_idx].width;
            let mut rightmost = last_col_x + last_col_width - self.working_area.loc.x;

            let active_col_x = self
                .columns
                .iter()
                .take(self.active_column_idx)
                .fold(0., |col_x, col| col_x + col.width() + gaps);
            leftmost -= active_col_x;
            rightmost -= active_col_x;

            (leftmost, rightmost)
        };
        let min_offset = f64::min(leftmost, rightmost);
        let max_offset = f64::max(leftmost, rightmost);
        let clamped_offset = view_offset.clamp(min_offset, max_offset);

        gesture.delta_from_tracker += clamped_offset - view_offset;
        gesture.current_view_offset = clamped_offset;
        true
    }

    pub fn view_offset_gesture_end(&mut self, is_touchpad: Option<bool>) -> bool {
        let ViewOffset::Gesture(gesture) = &mut self.view_offset else {
            return false;
        };

        if is_touchpad.is_some_and(|x| gesture.is_touchpad != x) {
            return false;
        }

        // We do not handle cancelling, just like GNOME Shell doesn't. For this gesture, proper
        // cancelling would require keeping track of the original active column, and then updating
        // it in all the right places (adding columns, removing columns, etc.) -- quite a bit of
        // effort and bug potential.

        // Take into account any idle time between the last event and now.
        let now = self.clock.now_unadjusted();
        gesture.tracker.push(0., now);

        let norm_factor = if gesture.is_touchpad {
            self.working_area.size.w / VIEW_GESTURE_WORKING_AREA_MOVEMENT
        } else {
            1.
        };
        let velocity = gesture.tracker.velocity() * norm_factor;
        let pos = gesture.tracker.pos() * norm_factor;
        let current_view_offset = pos + gesture.delta_from_tracker;

        if self.columns.is_empty() {
            self.view_offset = ViewOffset::Static(current_view_offset);
            return true;
        }

        // Figure out where the gesture would stop after deceleration.
        let end_pos = gesture.tracker.projected_end_pos() * norm_factor;
        let target_view_offset = end_pos + gesture.delta_from_tracker;

        // Compute the snapping points. These are where the view aligns with column boundaries on
        // either side.
        struct Snap {
            // View position relative to x = 0 (the first column).
            view_pos: f64,
            // Column to activate for this snapping point.
            col_idx: usize,
        }

        let mut snapping_points = Vec::new();

        let left_strut = self.working_area.loc.x;
        let right_strut = self.view_size.w - self.working_area.size.w - self.working_area.loc.x;

        if self.is_centering_focused_column() {
            let mut col_x = 0.;
            for (col_idx, col) in self.columns.iter().enumerate() {
                let col_w = col.width();

                let view_pos = if col.is_fullscreen() {
                    col_x
                } else if self.working_area.size.w <= col_w {
                    col_x - left_strut
                } else {
                    col_x - (self.working_area.size.w - col_w) / 2. - left_strut
                };
                snapping_points.push(Snap { view_pos, col_idx });

                col_x += col_w + self.options.layout.gaps;
            }
        } else {
            let center_on_overflow = matches!(
                self.options.layout.center_focused_column,
                CenterFocusedColumn::OnOverflow
            );

            let view_width = self.view_size.w;
            let working_area_width = self.working_area.size.w;
            let gaps = self.options.layout.gaps;

            let snap_points =
                |col_x, col: &Column<W>, prev_col_w: Option<f64>, next_col_w: Option<f64>| {
                    let col_w = col.width();

                    // Normal columns align with the working area, but fullscreen columns align with
                    // the view size.
                    if col.is_fullscreen() {
                        let left = col_x;
                        let right = col_x + col_w;
                        (left, right)
                    } else {
                        // Logic from compute_new_view_offset.
                        let padding = ((working_area_width - col_w) / 2.).clamp(0., gaps);

                        let center = if self.working_area.size.w <= col_w {
                            col_x - left_strut
                        } else {
                            col_x - (self.working_area.size.w - col_w) / 2. - left_strut
                        };
                        let is_overflowing = |adj_col_w: Option<f64>| {
                            center_on_overflow
                                && adj_col_w
                                    .filter(|adj_col_w| {
                                        center_on_overflow
                                            && adj_col_w + 3.0 * gaps + col_w > working_area_width
                                    })
                                    .is_some()
                        };

                        let left = if is_overflowing(next_col_w) {
                            center
                        } else {
                            col_x - padding - left_strut
                        };
                        let right = if is_overflowing(prev_col_w) {
                            center + view_width
                        } else {
                            col_x + col_w + padding + right_strut
                        };
                        (left, right)
                    }
                };

            // Prevent the gesture from snapping further than the first/last column, as this is
            // generally undesired.
            //
            // It's ok if leftmost_snap is > rightmost_snap (this happens if the columns on a
            // workspace total up to less than the workspace width).
            let leftmost_snap = snap_points(
                0.,
                &self.columns[0],
                None,
                self.columns.get(1).map(|c| c.width()),
            )
            .0;
            let last_col_idx = self.columns.len() - 1;
            let last_col_x = self
                .columns
                .iter()
                .take(last_col_idx)
                .fold(0., |col_x, col| col_x + col.width() + gaps);
            let rightmost_snap = snap_points(
                last_col_x,
                &self.columns[last_col_idx],
                last_col_idx
                    .checked_sub(1)
                    .and_then(|idx| self.columns.get(idx).map(|c| c.width())),
                None,
            )
            .1 - view_width;

            snapping_points.push(Snap {
                view_pos: leftmost_snap,
                col_idx: 0,
            });
            snapping_points.push(Snap {
                view_pos: rightmost_snap,
                col_idx: last_col_idx,
            });

            let mut push = |col_idx, left, right| {
                if leftmost_snap < left && left < rightmost_snap {
                    snapping_points.push(Snap {
                        view_pos: left,
                        col_idx,
                    });
                }

                let right = right - view_width;
                if leftmost_snap < right && right < rightmost_snap {
                    snapping_points.push(Snap {
                        view_pos: right,
                        col_idx,
                    });
                }
            };

            let mut col_x = 0.;
            for (col_idx, col) in self.columns.iter().enumerate() {
                let (left, right) = snap_points(
                    col_x,
                    col,
                    col_idx
                        .checked_sub(1)
                        .and_then(|idx| self.columns.get(idx).map(|c| c.width())),
                    self.columns.get(col_idx + 1).map(|c| c.width()),
                );
                push(col_idx, left, right);

                col_x += col.width() + gaps;
            }
        }

        // Find the closest snapping point.
        snapping_points.sort_by_key(|snap| NotNan::new(snap.view_pos).unwrap());

        let active_col_x = self.column_x(self.active_column_idx);
        let target_view_pos = active_col_x + target_view_offset;
        let target_snap = snapping_points
            .iter()
            .min_by_key(|snap| NotNan::new((snap.view_pos - target_view_pos).abs()).unwrap())
            .unwrap();

        let mut new_col_idx = target_snap.col_idx;

        if !self.is_centering_focused_column() {
            // Focus the furthest window towards the direction of the gesture.
            if target_view_offset >= current_view_offset {
                for col_idx in (new_col_idx + 1)..self.columns.len() {
                    let col = &self.columns[col_idx];
                    let col_x = self.column_x(col_idx);
                    let col_w = col.width();

                    if col.is_fullscreen() {
                        if target_snap.view_pos + self.view_size.w < col_x + col_w {
                            break;
                        }
                    } else {
                        let padding = ((self.working_area.size.w - col_w) / 2.)
                            .clamp(0., self.options.layout.gaps);
                        if target_snap.view_pos + left_strut + self.working_area.size.w
                            < col_x + col_w + padding
                        {
                            break;
                        }
                    }

                    new_col_idx = col_idx;
                }
            } else {
                for col_idx in (0..new_col_idx).rev() {
                    let col = &self.columns[col_idx];
                    let col_x = self.column_x(col_idx);
                    let col_w = col.width();

                    if col.is_fullscreen() {
                        if col_x < target_snap.view_pos {
                            break;
                        }
                    } else {
                        let padding = ((self.working_area.size.w - col_w) / 2.)
                            .clamp(0., self.options.layout.gaps);
                        if col_x - padding < target_snap.view_pos + left_strut {
                            break;
                        }
                    }

                    new_col_idx = col_idx;
                }
            }
        }

        let new_col_x = self.column_x(new_col_idx);
        let delta = active_col_x - new_col_x;

        if self.active_column_idx != new_col_idx {
            self.view_offset_before_fullscreen = None;
        }

        self.active_column_idx = new_col_idx;

        let target_view_offset = target_snap.view_pos - new_col_x;

        self.view_offset = ViewOffset::Animation(Animation::new(
            self.clock.clone(),
            current_view_offset + delta,
            target_view_offset,
            velocity,
            self.options.animations.horizontal_view_movement.0,
        ));

        // HACK: deal with things like snapping to the right edge of a larger-than-view window.
        self.animate_view_offset_to_column(None, new_col_idx, None);

        true
    }

    pub fn dnd_scroll_gesture_end(&mut self) {
        let ViewOffset::Gesture(gesture) = &mut self.view_offset else {
            return;
        };

        if gesture.dnd_last_event_time.is_some() && gesture.tracker.pos() == 0. {
            // DnD didn't scroll anything, so preserve the current view position (rather than
            // snapping the window).
            self.view_offset = ViewOffset::Static(gesture.delta_from_tracker);

            if !self.columns.is_empty() {
                // Just in case, make sure the active window remains on screen.
                self.animate_view_offset_to_column(None, self.active_column_idx, None);
            }
            return;
        }

        self.view_offset_gesture_end(None);
    }

    pub fn interactive_resize_begin(&mut self, window: W::Id, edges: ResizeEdge) -> bool {
        if self.interactive_resize.is_some() {
            return false;
        }

        let col = self
            .columns
            .iter_mut()
            .find(|col| col.contains(&window))
            .unwrap();

        if col.is_pending_fullscreen {
            return false;
        }

        let tile = col
            .tiles
            .iter_mut()
            .find(|tile| tile.window().id() == &window)
            .unwrap();

        let original_window_size = tile.window_size();

        let resize = InteractiveResize {
            window,
            original_window_size,
            data: InteractiveResizeData { edges },
        };
        self.interactive_resize = Some(resize);

        self.view_offset.stop_anim_and_gesture();
        tile.prefer_expected_size = false;

        true
    }

    pub fn interactive_resize_update(
        &mut self,
        window: &W::Id,
        delta: Point<f64, Logical>,
    ) -> bool {
        let Some(resize) = &self.interactive_resize else {
            return false;
        };

        if window != &resize.window {
            return false;
        }

        let is_centering = self.is_centering_focused_column();

        let (col_idx, col) = self
            .columns
            .iter_mut()
            .enumerate()
            .find(|(_, col)| col.contains(window))
            .unwrap();

        let tile_idx = col
            .tiles
            .iter()
            .position(|tile| tile.window().id() == window)
            .unwrap();

        if resize.data.edges.intersects(ResizeEdge::LEFT_RIGHT) {
            let mut dx = delta.x;
            if resize.data.edges.contains(ResizeEdge::LEFT) {
                dx = -dx;
            };

            if is_centering {
                dx *= 2.;
            }

            let window_width = (resize.original_window_size.w + dx).round() as i32;
            col.set_column_width(
                SizeChange::SetFixed(window_width),
                Some(tile_idx),
                false,
                Some(&mut self.data[col_idx]),
            );
        }

        if resize.data.edges.intersects(ResizeEdge::TOP_BOTTOM) {
            // Prevent the simplest case of weird resizing (top edge when this is the topmost
            // window).
            if !(resize.data.edges.contains(ResizeEdge::TOP) && tile_idx == 0) {
                let mut dy = delta.y;
                if resize.data.edges.contains(ResizeEdge::TOP) {
                    dy = -dy;
                };

                // FIXME: some smarter height distribution would be nice here so that vertical
                // resizes work as expected in more cases.

                let window_height = (resize.original_window_size.h + dy).round() as i32;
                col.set_window_height(
                    SizeChange::SetFixed(window_height),
                    Some(tile_idx),
                    false,
                    Some(&mut self.data[col_idx]),
                );
            }
        }

        true
    }

    pub fn interactive_resize_end(&mut self, window: Option<&W::Id>) {
        let Some(resize) = &self.interactive_resize else {
            return;
        };

        if let Some(window) = window {
            if window != &resize.window {
                return;
            }

            // Animate the active window into view right away.
            if self.columns[self.active_column_idx].contains(window) {
                self.animate_view_offset_to_column(None, self.active_column_idx, None);
            }
        }

        self.interactive_resize = None;
    }

    pub fn refresh(&mut self, is_active: bool, is_focused: bool) {
        for (col_idx, col) in self.columns.iter_mut().enumerate() {
            let mut col_resize_data = None;
            if let Some(resize) = &self.interactive_resize {
                if col.contains(&resize.window) {
                    col_resize_data = Some(resize.data);
                }
            }

            let is_tabbed = col.display_mode == ColumnDisplay::Tabbed;
            let extra_size = col.extra_size();

            // If transactions are disabled, also disable combined throttling, for more intuitive
            // behavior. In tabbed display mode, only one window is visible, so individual
            // throttling makes more sense.
            let individual_throttling = self.options.disable_transactions || is_tabbed;

            let intent = if self.options.disable_resize_throttling {
                ConfigureIntent::CanSend
            } else if individual_throttling {
                // In this case, we don't use combined throttling, but rather compute throttling
                // individually below.
                ConfigureIntent::CanSend
            } else {
                col.tiles
                    .iter()
                    .fold(ConfigureIntent::NotNeeded, |intent, tile| {
                        match (intent, tile.window().configure_intent()) {
                            (_, ConfigureIntent::ShouldSend) => ConfigureIntent::ShouldSend,
                            (ConfigureIntent::NotNeeded, tile_intent) => tile_intent,
                            (ConfigureIntent::CanSend, ConfigureIntent::Throttled) => {
                                ConfigureIntent::Throttled
                            }
                            (intent, _) => intent,
                        }
                    })
            };

            for (tile_idx, tile) in col.tiles.iter_mut().enumerate() {
                let win = tile.window_mut();

                let active_in_column = col.active_tile_idx == tile_idx;
                win.set_active_in_column(active_in_column);
                win.set_floating(false);

                let mut active = is_active && self.active_column_idx == col_idx;
                if self.options.deactivate_unfocused_windows {
                    active &= active_in_column && is_focused;
                } else {
                    // In tabbed mode, all tabs have activated state to reduce unnecessary
                    // animations when switching tabs.
                    active &= active_in_column || is_tabbed;
                }
                win.set_activated(active);

                win.set_interactive_resize(col_resize_data);

                let border_config = self.options.layout.border.merged_with(&win.rules().border);
                let bounds = compute_toplevel_bounds(
                    border_config,
                    self.working_area.size,
                    extra_size,
                    self.options.layout.gaps,
                );
                win.set_bounds(bounds);

                let intent = if individual_throttling {
                    win.configure_intent()
                } else {
                    intent
                };

                if matches!(
                    intent,
                    ConfigureIntent::CanSend | ConfigureIntent::ShouldSend
                ) {
                    win.send_pending_configure();
                }

                win.refresh();
            }
        }
    }

    #[cfg(test)]
    pub fn view_size(&self) -> Size<f64, Logical> {
        self.view_size
    }

    #[cfg(test)]
    pub fn parent_area(&self) -> Rectangle<f64, Logical> {
        self.parent_area
    }

    #[cfg(test)]
    pub fn clock(&self) -> &Clock {
        &self.clock
    }

    #[cfg(test)]
    pub fn options(&self) -> &Rc<Options> {
        &self.options
    }

    #[cfg(test)]
    pub fn active_column_idx(&self) -> usize {
        self.active_column_idx
    }

    #[cfg(test)]
    pub(super) fn view_offset(&self) -> &ViewOffset {
        &self.view_offset
    }

    #[cfg(test)]
    pub fn verify_invariants(&self) {
        assert!(self.view_size.w > 0.);
        assert!(self.view_size.h > 0.);
        assert!(self.scale > 0.);
        assert!(self.scale.is_finite());
        assert_eq!(self.columns.len(), self.data.len());
        assert_eq!(
            self.working_area,
            compute_working_area(self.parent_area, self.scale, self.options.layout.struts)
        );

        if !self.columns.is_empty() {
            assert!(self.active_column_idx < self.columns.len());

            for (column, data) in zip(&self.columns, &self.data) {
                assert!(Rc::ptr_eq(&self.options, &column.options));
                assert_eq!(self.clock, column.clock);
                assert_eq!(self.scale, column.scale);
                column.verify_invariants();

                let mut data2 = *data;
                data2.update(column);
                assert_eq!(data, &data2, "column data must be up to date");
            }

            let col = &self.columns[self.active_column_idx];

            if self.view_offset_before_fullscreen.is_some() {
                assert!(
                    col.is_fullscreen(),
                    "when view_offset_before_fullscreen is set, \
                     the active column must be fullscreen"
                );
            }
        }

        if let Some(resize) = &self.interactive_resize {
            assert!(
                self.columns
                    .iter()
                    .flat_map(|col| &col.tiles)
                    .any(|tile| tile.window().id() == &resize.window),
                "interactive resize window must be present in the layout"
            );
        }
    }
}

impl ViewOffset {
    /// Returns the current view offset.
    pub fn current(&self) -> f64 {
        match self {
            ViewOffset::Static(offset) => *offset,
            ViewOffset::Animation(anim) => anim.value(),
            ViewOffset::Gesture(gesture) => {
                gesture.current_view_offset
                    + gesture.animation.as_ref().map_or(0., |anim| anim.value())
            }
        }
    }

    /// Returns the target view offset suitable for computing the new view offset.
    pub fn target(&self) -> f64 {
        match self {
            ViewOffset::Static(offset) => *offset,
            ViewOffset::Animation(anim) => anim.to(),
            // This can be used for example if a gesture is interrupted.
            ViewOffset::Gesture(gesture) => gesture.current_view_offset,
        }
    }

    /// Returns a view offset value suitable for saving and later restoration.
    ///
    /// This means that it shouldn't return an in-progress animation or gesture value.
    fn stationary(&self) -> f64 {
        match self {
            ViewOffset::Static(offset) => *offset,
            // For animations we can return the final value.
            ViewOffset::Animation(anim) => anim.to(),
            ViewOffset::Gesture(gesture) => gesture.stationary_view_offset,
        }
    }

    pub fn is_static(&self) -> bool {
        matches!(self, Self::Static(_))
    }

    pub fn is_gesture(&self) -> bool {
        matches!(self, Self::Gesture(_))
    }

    pub fn is_dnd_scroll(&self) -> bool {
        matches!(&self, ViewOffset::Gesture(gesture) if gesture.dnd_last_event_time.is_some())
    }

    pub fn is_animation_ongoing(&self) -> bool {
        match self {
            ViewOffset::Static(_) => false,
            ViewOffset::Animation(_) => true,
            ViewOffset::Gesture(gesture) => gesture.animation.is_some(),
        }
    }

    pub fn offset(&mut self, delta: f64) {
        match self {
            ViewOffset::Static(offset) => *offset += delta,
            ViewOffset::Animation(anim) => anim.offset(delta),
            ViewOffset::Gesture(gesture) => {
                gesture.stationary_view_offset += delta;
                gesture.delta_from_tracker += delta;
                gesture.current_view_offset += delta;
            }
        }
    }

    pub fn cancel_gesture(&mut self) {
        if let ViewOffset::Gesture(gesture) = self {
            *self = ViewOffset::Static(gesture.current_view_offset);
        }
    }

    pub fn stop_anim_and_gesture(&mut self) {
        *self = ViewOffset::Static(self.current());
    }
}

impl ViewGesture {
    fn animate_from(&mut self, from: f64, clock: Clock, config: niri_config::Animation) {
        let current = self.animation.as_ref().map_or(0., Animation::value);
        self.animation = Some(Animation::new(clock, from + current, 0., 0., config));
    }
}

impl ColumnData {
    pub fn new<W: LayoutElement>(column: &Column<W>) -> Self {
        let mut rv = Self { width: 0. };
        rv.update(column);
        rv
    }

    pub fn update<W: LayoutElement>(&mut self, column: &Column<W>) {
        self.width = column.width();
    }
}

impl TileData {
    pub fn new<W: LayoutElement>(tile: &Tile<W>, height: WindowHeight) -> Self {
        let mut rv = Self {
            height,
            size: Size::default(),
            interactively_resizing_by_left_edge: false,
        };
        rv.update(tile);
        rv
    }

    pub fn update<W: LayoutElement>(&mut self, tile: &Tile<W>) {
        self.size = tile.tile_size();
        self.interactively_resizing_by_left_edge = tile
            .window()
            .interactive_resize_data()
            .is_some_and(|data| data.edges.contains(ResizeEdge::LEFT));
    }
}

impl From<PresetSize> for ColumnWidth {
    fn from(value: PresetSize) -> Self {
        match value {
            PresetSize::Proportion(p) => Self::Proportion(p.clamp(0., 10000.)),
            PresetSize::Fixed(f) => Self::Fixed(f64::from(f.clamp(1, 100000))),
        }
    }
}

impl WindowHeight {
    const fn auto_1() -> Self {
        Self::Auto { weight: 1. }
    }
}

impl<W: LayoutElement> Column<W> {
    #[allow(clippy::too_many_arguments)]
    fn new_with_tile(
        tile: Tile<W>,
        view_size: Size<f64, Logical>,
        working_area: Rectangle<f64, Logical>,
        scale: f64,
        width: ColumnWidth,
        is_full_width: bool,
    ) -> Self {
        let options = tile.options.clone();

        let display_mode = tile
            .window()
            .rules()
            .default_column_display
            .unwrap_or(options.layout.default_column_display);

        let mut rv = Self {
            tiles: vec![],
            data: vec![],
            active_tile_idx: 0,
            width,
            preset_width_idx: None,
            is_full_width,
            is_pending_fullscreen: false,
            display_mode,
            tab_indicator: TabIndicator::new(options.layout.tab_indicator),
            move_animation: None,
            view_size,
            working_area,
            scale,
            clock: tile.clock.clone(),
            options,
        };

        let is_pending_fullscreen = tile.window().is_pending_fullscreen();

        rv.add_tile_at(0, tile, None);

        if is_pending_fullscreen {
            rv.set_fullscreen(true, None);
        }

        // Animate the tab indicator for new columns.
        if display_mode == ColumnDisplay::Tabbed
            && !rv.options.layout.tab_indicator.hide_when_single_tab
            && !rv.is_fullscreen()
        {
            // Usually new columns are created together with window movement actions. For new
            // windows, we handle that in start_open_animation().
            rv.tab_indicator
                .start_open_animation(rv.clock.clone(), rv.options.animations.window_movement.0);
        }

        rv
    }

    fn update_config(
        &mut self,
        view_size: Size<f64, Logical>,
        working_area: Rectangle<f64, Logical>,
        scale: f64,
        options: Rc<Options>,
        data: Option<&mut ColumnData>,
    ) {
        let mut update_sizes = false;

        if self.view_size != view_size || self.working_area != working_area {
            update_sizes = true;
        }

        // If preset widths changed, clear our stored preset index.
        if self.options.layout.preset_column_widths != options.layout.preset_column_widths {
            self.preset_width_idx = None;
        }

        // If preset heights changed, make our heights non-preset.
        if self.options.layout.preset_window_heights != options.layout.preset_window_heights {
            self.convert_heights_to_auto();
            update_sizes = true;
        }

        if self.options.layout.gaps != options.layout.gaps {
            update_sizes = true;
        }

        if self.options.layout.border.off != options.layout.border.off
            || self.options.layout.border.width != options.layout.border.width
        {
            update_sizes = true;
        }

        if self.options.layout.tab_indicator != options.layout.tab_indicator {
            update_sizes = true;
        }

        for (tile, data) in zip(&mut self.tiles, &mut self.data) {
            tile.update_config(view_size, scale, options.clone());
            data.update(tile);
        }

        self.tab_indicator
            .update_config(options.layout.tab_indicator);
        self.view_size = view_size;
        self.working_area = working_area;
        self.scale = scale;
        self.options = options;

        if update_sizes {
            self.update_tile_sizes(false, data);
        }
    }

    pub fn advance_animations(&mut self) {
        if let Some(move_) = &mut self.move_animation {
            if move_.anim.is_done() {
                self.move_animation = None;
            }
        }

        for tile in &mut self.tiles {
            tile.advance_animations();
        }

        self.tab_indicator.advance_animations();
    }

    pub fn are_animations_ongoing(&self) -> bool {
        self.move_animation.is_some()
            || self.tab_indicator.are_animations_ongoing()
            || self.tiles.iter().any(Tile::are_animations_ongoing)
    }

    pub fn are_transitions_ongoing(&self) -> bool {
        self.move_animation.is_some()
            || self.tab_indicator.are_animations_ongoing()
            || self.tiles.iter().any(Tile::are_transitions_ongoing)
    }

    pub fn update_render_elements(&mut self, is_active: bool, view_rect: Rectangle<f64, Logical>) {
        let active_idx = self.active_tile_idx;
        for (tile_idx, (tile, tile_off)) in self.tiles_mut().enumerate() {
            let is_active = is_active && tile_idx == active_idx;

            let mut tile_view_rect = view_rect;
            tile_view_rect.loc -= tile_off + tile.render_offset();
            tile.update_render_elements(is_active, tile_view_rect);
        }

        let config = self.tab_indicator.config();
        let offsets = self.tile_offsets_iter(
            // this is the same as tile_preferred_sizes(), it is included here
            // verbatim because the iterator returned from that function holds
            // an immutable ref to self and the call to update_render_elements
            // further in this function needs an `&mut self`.
            zip(self.tiles.iter(), self.data.iter().copied()).map(|(tile, mut data)| {
                data.size = if tile.prefer_expected_size {
                    tile.tile_expected_or_current_size()
                } else {
                    data.size
                };
                data
            }),
        );
        let tabs = zip(&self.tiles, offsets)
            .enumerate()
            .map(|(tile_idx, (tile, tile_off))| {
                let is_active = tile_idx == active_idx;
                let is_urgent = tile.window().is_urgent();
                let tile_pos = tile_off + tile.render_offset();
                TabInfo::from_tile(tile, tile_pos, is_active, is_urgent, &config)
            });

        // Hide the tab indicator in fullscreen. If you have it configured to overlap the window,
        // you don't want that to happen in fullscreen. Also, laying things out correctly when the
        // tab indicator is within the column and the column goes fullscreen, would require too
        // many changes to the code for too little benefit (it's mostly invisible anyway).
        let enabled = self.display_mode == ColumnDisplay::Tabbed && !self.is_fullscreen();

        self.tab_indicator.update_render_elements(
            enabled,
            self.tab_indicator_area(),
            view_rect,
            self.tiles.len(),
            tabs,
            is_active,
            self.scale,
        );
    }

    pub fn render_offset(&self) -> Point<f64, Logical> {
        let mut offset = Point::from((0., 0.));

        if let Some(move_) = &self.move_animation {
            offset.x += move_.from * move_.anim.value();
        }

        offset
    }

    pub fn animate_move_from(&mut self, from_x_offset: f64) {
        self.animate_move_from_with_config(
            from_x_offset,
            self.options.animations.window_movement.0,
        );
    }

    pub fn animate_move_from_with_config(
        &mut self,
        from_x_offset: f64,
        config: niri_config::Animation,
    ) {
        let current_offset = self
            .move_animation
            .as_ref()
            .map_or(0., |move_| move_.from * move_.anim.value());

        let anim = Animation::new(self.clock.clone(), 1., 0., 0., config);
        self.move_animation = Some(MoveAnimation {
            anim,
            from: from_x_offset + current_offset,
        });
    }

    pub fn offset_move_anim_current(&mut self, offset: f64) {
        if let Some(move_) = self.move_animation.as_mut() {
            // If the anim is almost done, there's little point trying to offset it; we can let
            // things jump. If it turns out like a bad idea, we could restart the anim instead.
            let value = move_.anim.value();
            if value > 0.001 {
                move_.from += offset / value;
            }
        }
    }

    /// Returns whether this column is currently fullscreen.
    ///
    /// As in, if it contains one currently-fullscreen tile, or in tabbed mode, if it contains at
    /// least one currently-fullscreen tile.
    ///
    /// This will lag behind is_pending_fullscreen, depending on when the tiles actually respond to
    /// the un/fullscreen request. But, it's possible for is_fullscreen() to flip instantly, for
    /// example when consuming a fullscreen tile into a non-pending-fullscreen column.
    ///
    /// This controls things like:
    ///
    /// - whether the column draws at the top of the screen or at the start of the working area
    /// - whether the column draws above the top layer-shell layer
    /// - whether the tab indicator is shown
    /// - restoring view_offset_before_fullscreen
    ///
    /// Edge cases to watch out for:
    ///
    /// - Consuming a fullscreen tile into a non-tabbed column will keep that tile fullscreen until
    ///   it responds to the unfullscreen request. This tile may be anywhere in the column,
    ///   including at the active position.
    ///
    /// - Changing a fullscreen tabbed column into normal mode is an easy way to get randomly
    ///   delayed unfullscreening tiles in a normal column.
    ///
    /// - is_fullscreen() can suddenly change when consuming/expelling a fullscreen tile into/from a
    ///   non-fullscreen column. This can influence the code that saves/restores the unfullscreen
    ///   view offset.
    fn is_fullscreen(&self) -> bool {
        // Behaviors that we want:
        //
        // 1. The common case: single tile in a column. Assume no animations. Fullscreening the tile
        //    should make it jump to the top-left of the screen only when the tile finishes
        //    fullscreening. Similarly, unfullscreening should keep it at the top-left until the
        //    tile had unfullscreened.
        //
        // 2. Unfullscreening a tabbed column with multiple tiles should restore the view offset
        //    correctly. This means waiting for *all* tiles to unfullscreen, because otherwise the
        //    restored view offset will immediately get overwritted by the still screen-wide column
        //    (it uses the largest tile's width).
        //
        // 3. Changing a fullscreen tabbed column to normal should probably also restore the view
        //    offset correctly. Same problem as above, but now for normal columns (since display
        //    mode change applies instantly).
        //
        // The logic that satisfies these behaviors is to check if *any* tile is fullscreen.
        self.tiles.iter().any(|tile| tile.is_fullscreen())
    }

    pub fn contains(&self, window: &W::Id) -> bool {
        self.tiles
            .iter()
            .map(Tile::window)
            .any(|win| win.id() == window)
    }

    pub fn position(&self, window: &W::Id) -> Option<usize> {
        self.tiles
            .iter()
            .map(Tile::window)
            .position(|win| win.id() == window)
    }

    fn activate_idx(&mut self, idx: usize) -> bool {
        if self.active_tile_idx == idx {
            return false;
        }

        self.active_tile_idx = idx;

        self.tiles[idx].ensure_alpha_animates_to_1();

        true
    }

    fn activate_window(&mut self, window: &W::Id) {
        let idx = self.position(window).unwrap();
        self.activate_idx(idx);
    }

    fn add_tile_at(&mut self, idx: usize, mut tile: Tile<W>, data: Option<&mut ColumnData>) {
        tile.update_config(self.view_size, self.scale, self.options.clone());

        // Inserting a tile pushes down all tiles below it, but also in always-centering mode it
        // will affect the X position of all tiles in the column.
        let mut prev_offsets = Vec::with_capacity(self.tiles.len() + 1);
        prev_offsets.extend(self.tile_offsets().take(self.tiles.len()));

        if self.display_mode != ColumnDisplay::Tabbed {
            self.is_pending_fullscreen = false;
        }

        self.data
            .insert(idx, TileData::new(&tile, WindowHeight::auto_1()));
        self.tiles.insert(idx, tile);
        self.update_tile_sizes(true, data);

        // Animate tiles according to the offset changes.
        prev_offsets.insert(idx, Point::default());
        for (i, ((tile, offset), prev)) in zip(self.tiles_mut(), prev_offsets).enumerate() {
            if i == idx {
                continue;
            }

            tile.animate_move_from(prev - offset);
        }
    }

    fn update_window(&mut self, window: &W::Id) {
        let (tile_idx, tile) = self
            .tiles
            .iter_mut()
            .enumerate()
            .find(|(_, tile)| tile.window().id() == window)
            .unwrap();

        let prev_height = self.data[tile_idx].size.h;

        tile.update_window();
        self.data[tile_idx].update(tile);

        let offset = if tile.prefer_expected_size {
            0.
        } else {
            prev_height - self.data[tile_idx].size.h
        };

        let is_tabbed = self.display_mode == ColumnDisplay::Tabbed;

        // Move windows below in tandem with resizing.
        //
        // FIXME: in always-centering mode, window resizing will affect the offsets of all other
        // windows in the column, so they should all be animated. How should this interact with
        // animated vs. non-animated resizes? For example, an animated +20 resize followed by two
        // non-animated -10 resizes.
        if !is_tabbed && offset != 0. {
            if tile.resize_animation().is_some() {
                // If there's a resize animation (that may have just started in
                // tile.update_window()), then the apparent size change is smooth with no sudden
                // jumps. This corresponds to adding an Y animation to tiles below.
                for tile in &mut self.tiles[tile_idx + 1..] {
                    tile.animate_move_y_from_with_config(
                        offset,
                        self.options.animations.window_resize.anim,
                    );
                }
            } else {
                // There's no resize animation, but the offset is nonzero. This could happen for
                // example:
                // - if the window resized on its own, which we don't animate
                // - if the window resized by less than 10 px (the resize threshold)
                //
                // The latter case could also cancel an ongoing resize animation.
                //
                // Now, stationary tiles below shouldn't react to this offset change in any way,
                // i.e. their apparent Y position should jump together with the resize. However,
                // tiles below that are already animating an Y movement should offset their
                // animations to avoid the jump.
                //
                // Notably, this is necessary to fix the animation jump when resizing height back
                // and forth in quick succession (in a way that cancels the resize animation).
                for tile in &mut self.tiles[tile_idx + 1..] {
                    tile.offset_move_y_anim_current(offset);
                }
            }
        }
    }

    /// Extra size taken up by elements in the column such as the tab indicator.
    fn extra_size(&self) -> Size<f64, Logical> {
        if self.display_mode == ColumnDisplay::Tabbed {
            self.tab_indicator.extra_size(self.tiles.len(), self.scale)
        } else {
            Size::from((0., 0.))
        }
    }

    fn resolve_preset_width(&self, preset: PresetSize) -> ResolvedSize {
        let extra = self.extra_size();
        resolve_preset_size(preset, &self.options, self.working_area.size.w, extra.w)
    }

    fn resolve_preset_height(&self, preset: PresetSize) -> ResolvedSize {
        let extra = self.extra_size();
        resolve_preset_size(preset, &self.options, self.working_area.size.h, extra.h)
    }

    fn resolve_column_width(&self, width: ColumnWidth) -> f64 {
        let working_size = self.working_area.size;
        let gaps = self.options.layout.gaps;
        let extra = self.extra_size();

        match width {
            ColumnWidth::Proportion(proportion) => {
                (working_size.w - gaps) * proportion - gaps - extra.w
            }
            ColumnWidth::Fixed(width) => width,
        }
    }

    fn update_tile_sizes(&mut self, animate: bool, data: Option<&mut ColumnData>) {
        self.update_tile_sizes_with_transaction(animate, Transaction::new(), data);
    }

    fn update_tile_sizes_with_transaction(
        &mut self,
        animate: bool,
        transaction: Transaction,
        data: Option<&mut ColumnData>,
    ) {
        if self.is_pending_fullscreen {
            for (tile_idx, tile) in self.tiles.iter_mut().enumerate() {
                // In tabbed mode, only the visible window participates in the transaction.
                let is_active = tile_idx == self.active_tile_idx;
                let transaction = if self.display_mode == ColumnDisplay::Tabbed && !is_active {
                    None
                } else {
                    Some(transaction.clone())
                };

                tile.request_fullscreen(animate, transaction);
            }
            // Tile size updates require the cache to be refreshed.
            if let Some(data) = data {
                data.update(self);
            }
            return;
        }

        let is_tabbed = self.display_mode == ColumnDisplay::Tabbed;

        let min_size: Vec<_> = self
            .tiles
            .iter()
            .map(Tile::min_size_nonfullscreen)
            .map(|mut size| {
                size.w = size.w.max(1.);
                size.h = size.h.max(1.);
                size
            })
            .collect();
        let max_size: Vec<_> = self
            .tiles
            .iter()
            .map(Tile::max_size_nonfullscreen)
            .collect();

        // Compute the column width.
        let min_width = min_size
            .iter()
            .map(|size| NotNan::new(size.w).unwrap())
            .max()
            .map(NotNan::into_inner)
            .unwrap();
        let max_width = max_size
            .iter()
            .filter_map(|size| {
                let w = size.w;
                if w == 0. {
                    None
                } else {
                    Some(NotNan::new(w).unwrap())
                }
            })
            .min()
            .map(NotNan::into_inner)
            .unwrap_or(f64::from(i32::MAX));
        let max_width = f64::max(max_width, min_width);

        let width = if self.is_full_width {
            ColumnWidth::Proportion(1.)
        } else {
            self.width
        };

        let working_size = self.working_area.size;
        let extra_size = self.extra_size();

        let width = self.resolve_column_width(width);
        let width = f64::max(f64::min(width, max_width), min_width);
        let max_tile_height = working_size.h - self.options.layout.gaps * 2. - extra_size.h;

        // If there are multiple windows in a column, clamp the non-auto window's height according
        // to other windows' min sizes.
        let mut max_non_auto_window_height = None;
        if self.tiles.len() > 1 && !is_tabbed {
            if let Some(non_auto_idx) = self
                .data
                .iter()
                .position(|data| !matches!(data.height, WindowHeight::Auto { .. }))
            {
                let min_height_taken = min_size
                    .iter()
                    .enumerate()
                    .filter(|(idx, _)| *idx != non_auto_idx)
                    .map(|(_, min_size)| min_size.h + self.options.layout.gaps)
                    .sum::<f64>();

                let tile = &self.tiles[non_auto_idx];
                let height_left = max_tile_height - min_height_taken;
                max_non_auto_window_height = Some(f64::max(
                    1.,
                    tile.window_height_for_tile_height(height_left).round(),
                ));
            }
        }

        // Compute the tile heights. Start by converting window heights to tile heights.
        let mut heights = zip(&self.tiles, &self.data)
            .map(|(tile, data)| match data.height {
                auto @ WindowHeight::Auto { .. } => auto,
                WindowHeight::Fixed(height) => {
                    let mut window_height = height.round().max(1.);
                    if let Some(max) = max_non_auto_window_height {
                        window_height = f64::min(window_height, max);
                    } else {
                        // In any case, clamp to the working area height.
                        let max = tile.window_height_for_tile_height(max_tile_height).round();
                        window_height = f64::min(window_height, max);
                    }

                    WindowHeight::Fixed(tile.tile_height_for_window_height(window_height))
                }
                WindowHeight::Preset(idx) => {
                    let preset = self.options.layout.preset_window_heights[idx];
                    let window_height = match self.resolve_preset_height(preset) {
                        ResolvedSize::Tile(h) => tile.window_height_for_tile_height(h),
                        ResolvedSize::Window(h) => h,
                    };

                    let mut window_height = window_height.round().clamp(1., 100000.);
                    if let Some(max) = max_non_auto_window_height {
                        window_height = f64::min(window_height, max);
                    }

                    let tile_height = tile.tile_height_for_window_height(window_height);
                    WindowHeight::Fixed(tile_height)
                }
            })
            .collect::<Vec<_>>();

        // In tabbed display mode, fill fixed heights right away.
        if is_tabbed {
            // All tiles have the same height, equal to the height of the only fixed tile (if any).
            let tabbed_height = heights
                .iter()
                .find_map(|h| {
                    if let WindowHeight::Fixed(h) = h {
                        Some(*h)
                    } else {
                        None
                    }
                })
                .unwrap_or(max_tile_height);

            // We also take min height of all tabs into account.
            let min_height = min_size
                .iter()
                .map(|size| NotNan::new(size.h).unwrap())
                .max()
                .map(NotNan::into_inner)
                .unwrap();
            // But, if there's a larger-than-workspace tab, we don't want to force all tabs to that
            // size.
            let min_height = f64::min(max_tile_height, min_height);
            let tabbed_height = f64::max(tabbed_height, min_height);

            heights.fill(WindowHeight::Fixed(tabbed_height));

            // The following logic will apply individual min/max height, etc.
        }

        let gaps_left = self.options.layout.gaps * (self.tiles.len() + 1) as f64;
        let mut height_left = working_size.h - gaps_left;
        let mut auto_tiles_left = self.tiles.len();

        // Subtract all fixed-height tiles.
        for (h, (min_size, max_size)) in zip(&mut heights, zip(&min_size, &max_size)) {
            // Check if the tile has an exact height constraint.
            if min_size.h == max_size.h {
                *h = WindowHeight::Fixed(min_size.h);
            }

            if let WindowHeight::Fixed(h) = h {
                if max_size.h > 0. {
                    *h = f64::min(*h, max_size.h);
                }
                *h = f64::max(*h, min_size.h);

                height_left -= *h;
                auto_tiles_left -= 1;
            }
        }

        let mut total_weight: f64 = heights
            .iter()
            .filter_map(|h| {
                if let WindowHeight::Auto { weight } = *h {
                    Some(weight)
                } else {
                    None
                }
            })
            .sum();

        // Iteratively try to distribute the remaining height, checking against tile min heights.
        // Pick an auto height according to the current sizes, then check if it satisfies all
        // remaining min heights. If not, allocate fixed height to those tiles and repeat the
        // loop. On each iteration the auto height will get smaller.
        //
        // NOTE: we do not respect max height here. Doing so would complicate things: if the current
        // auto height is above some tile's max height, then the auto height can become larger.
        // Combining this with the min height loop is where the complexity appears.
        //
        // However, most max height uses are for fixed-size dialogs, where min height == max_height.
        // This case is separately handled above.
        'outer: while auto_tiles_left > 0 {
            // Wayland requires us to round the requested size for a window to integer logical
            // pixels, therefore we compute the remaining auto height dynamically.
            let mut height_left_2 = height_left;
            let mut total_weight_2 = total_weight;
            for ((h, tile), min_size) in zip(zip(&mut heights, &self.tiles), &min_size) {
                let weight = match *h {
                    WindowHeight::Auto { weight } => weight,
                    WindowHeight::Fixed(_) => continue,
                    WindowHeight::Preset(_) => unreachable!(),
                };
                let factor = weight / total_weight_2;

                // Compute the current auto height.
                let mut auto = height_left_2 * factor;

                // Check if the auto height satisfies the min height.
                if min_size.h > auto {
                    auto = min_size.h;
                    *h = WindowHeight::Fixed(auto);
                    height_left -= auto;
                    total_weight -= weight;
                    auto_tiles_left -= 1;

                    // If a min height was unsatisfied, then we allocate the tile more than the
                    // auto height, which means that the remaining auto tiles now have less height
                    // to work with, and the loop must run again.
                    //
                    // If we keep going in this loop and break out later, we may allocate less
                    // height to the subsequent tiles than would be available next iteration and
                    // potentially trip their min height check earlier than necessary, leading to
                    // visible snapping.
                    continue 'outer;
                }

                auto = tile.tile_height_for_window_height(
                    tile.window_height_for_tile_height(auto).round().max(1.),
                );

                height_left_2 -= auto;
                total_weight_2 -= weight;
            }

            // All min heights were satisfied, fill them in.
            for (h, tile) in zip(&mut heights, &self.tiles) {
                let weight = match *h {
                    WindowHeight::Auto { weight } => weight,
                    WindowHeight::Fixed(_) => continue,
                    WindowHeight::Preset(_) => unreachable!(),
                };
                let factor = weight / total_weight;

                // Compute the current auto height.
                let auto = height_left * factor;
                let auto = tile.tile_height_for_window_height(
                    tile.window_height_for_tile_height(auto).round().max(1.),
                );

                *h = WindowHeight::Fixed(auto);
                height_left -= auto;
                total_weight -= weight;
                auto_tiles_left -= 1;
            }

            assert_eq!(auto_tiles_left, 0);
        }

        for (tile_idx, (tile, h)) in zip(&mut self.tiles, heights).enumerate() {
            let WindowHeight::Fixed(height) = h else {
                unreachable!()
            };

            let size = Size::from((width, height));

            // In tabbed mode, only the visible window participates in the transaction.
            let is_active = tile_idx == self.active_tile_idx;
            let transaction = if self.display_mode == ColumnDisplay::Tabbed && !is_active {
                None
            } else {
                Some(transaction.clone())
            };

            tile.request_tile_size(size, animate, transaction);
        }

        // Tile size updates require the cache to be refreshed.
        if let Some(data) = data {
            data.update(self);
        }
    }

    fn width(&self) -> f64 {
        let mut tiles_width = zip(&self.tiles, &self.data)
            .map(|(tile, data)| {
                NotNan::new(if tile.prefer_expected_size {
                    tile.tile_expected_or_current_size().w
                } else {
                    data.size.w
                })
                .unwrap()
            })
            .max()
            .map(NotNan::into_inner)
            .unwrap();

        if self.display_mode == ColumnDisplay::Tabbed && !self.is_fullscreen() {
            let extra_size = self.tab_indicator.extra_size(self.tiles.len(), self.scale);
            tiles_width += extra_size.w;
        }

        tiles_width
    }

    fn focus_index(&mut self, index: u8) {
        let idx = min(usize::from(index.saturating_sub(1)), self.tiles.len() - 1);
        self.activate_idx(idx);
    }

    fn focus_up(&mut self) -> bool {
        self.activate_idx(self.active_tile_idx.saturating_sub(1))
    }

    fn focus_down(&mut self) -> bool {
        self.activate_idx(min(self.active_tile_idx + 1, self.tiles.len() - 1))
    }

    fn focus_top(&mut self) {
        self.activate_idx(0);
    }

    fn focus_bottom(&mut self) {
        self.activate_idx(self.tiles.len() - 1);
    }

    fn move_up(&mut self) -> bool {
        let new_idx = self.active_tile_idx.saturating_sub(1);
        if self.active_tile_idx == new_idx {
            return false;
        }

        let mut ys = self.tile_offsets().skip(self.active_tile_idx);
        let active_y = ys.next().unwrap().y;
        let next_y = ys.next().unwrap().y;
        drop(ys);

        self.tiles.swap(self.active_tile_idx, new_idx);
        self.data.swap(self.active_tile_idx, new_idx);
        self.active_tile_idx = new_idx;

        // Animate the movement.
        let new_active_y = self.tile_offset(new_idx).y;
        self.tiles[new_idx].animate_move_y_from(active_y - new_active_y);
        self.tiles[new_idx + 1].animate_move_y_from(active_y - next_y);

        true
    }

    fn move_down(&mut self) -> bool {
        let new_idx = min(self.active_tile_idx + 1, self.tiles.len() - 1);
        if self.active_tile_idx == new_idx {
            return false;
        }

        let mut ys = self.tile_offsets().skip(self.active_tile_idx);
        let active_y = ys.next().unwrap().y;
        let next_y = ys.next().unwrap().y;
        drop(ys);

        self.tiles.swap(self.active_tile_idx, new_idx);
        self.data.swap(self.active_tile_idx, new_idx);
        self.active_tile_idx = new_idx;

        // Animate the movement.
        let new_active_y = self.tile_offset(new_idx).y;
        self.tiles[new_idx].animate_move_y_from(active_y - new_active_y);
        self.tiles[new_idx - 1].animate_move_y_from(next_y - active_y);

        true
    }

    fn toggle_width(
        &mut self,
        tile_idx: Option<usize>,
        forwards: bool,
        data: Option<&mut ColumnData>,
    ) {
        let tile_idx = tile_idx.unwrap_or(self.active_tile_idx);

        let preset_idx = if self.is_full_width {
            None
        } else {
            self.preset_width_idx
        };

        let len = self.options.layout.preset_column_widths.len();
        let preset_idx = if let Some(idx) = preset_idx {
            (idx + if forwards { 1 } else { len - 1 }) % len
        } else {
            let tile = &self.tiles[tile_idx];
            let current_window = tile.window_expected_or_current_size().w;
            let current_tile = tile.tile_expected_or_current_size().w;

            let mut it = self
                .options
                .layout
                .preset_column_widths
                .iter()
                .map(|preset| self.resolve_preset_width(*preset));

            if forwards {
                it.position(|resolved| {
                    match resolved {
                        // Some allowance for fractional scaling purposes.
                        ResolvedSize::Tile(resolved) => current_tile + 1. < resolved,
                        ResolvedSize::Window(resolved) => current_window + 1. < resolved,
                    }
                })
                .unwrap_or(0)
            } else {
                it.rposition(|resolved| {
                    match resolved {
                        // Some allowance for fractional scaling purposes.
                        ResolvedSize::Tile(resolved) => resolved + 1. < current_tile,
                        ResolvedSize::Window(resolved) => resolved + 1. < current_window,
                    }
                })
                .unwrap_or(len - 1)
            }
        };

<<<<<<< HEAD
        let preset = self.options.preset_column_widths[preset_idx];
        self.set_column_width(SizeChange::from(preset), Some(tile_idx), true, data);
=======
        let preset = self.options.layout.preset_column_widths[preset_idx];
        self.set_column_width(SizeChange::from(preset), Some(tile_idx), true);
>>>>>>> ba6e5e08

        self.preset_width_idx = Some(preset_idx);
    }

    fn toggle_full_width(&mut self, data: Option<&mut ColumnData>) {
        self.is_full_width = !self.is_full_width;
        self.update_tile_sizes(true, data);
    }

    fn set_column_width(
        &mut self,
        change: SizeChange,
        tile_idx: Option<usize>,
        animate: bool,
        data: Option<&mut ColumnData>,
    ) {
        let current = if self.is_full_width {
            ColumnWidth::Proportion(1.)
        } else {
            self.width
        };

        let current_px = self.resolve_column_width(current);

        // FIXME: fix overflows then remove limits.
        const MAX_PX: f64 = 100000.;
        const MAX_F: f64 = 10000.;

        let width = match (current, change) {
            (_, SizeChange::SetFixed(fixed)) => {
                // As a special case, setting a fixed column width will compute it in such a way
                // that the specified (usually active) window gets that width. This is the
                // intention behind the ability to set a fixed size.
                let tile_idx = tile_idx.unwrap_or(self.active_tile_idx);
                let tile = &self.tiles[tile_idx];
                ColumnWidth::Fixed(
                    tile.tile_width_for_window_width(f64::from(fixed))
                        .clamp(1., MAX_PX),
                )
            }
            (_, SizeChange::SetProportion(proportion)) => {
                ColumnWidth::Proportion((proportion / 100.).clamp(0., MAX_F))
            }
            (_, SizeChange::AdjustFixed(delta)) => {
                let width = (current_px + f64::from(delta)).clamp(1., MAX_PX);
                ColumnWidth::Fixed(width)
            }
            (ColumnWidth::Proportion(current), SizeChange::AdjustProportion(delta)) => {
                let proportion = (current + delta / 100.).clamp(0., MAX_F);
                ColumnWidth::Proportion(proportion)
            }
            (ColumnWidth::Fixed(_), SizeChange::AdjustProportion(delta)) => {
                let full = self.working_area.size.w - self.options.layout.gaps;
                let current = if full == 0. {
                    1.
                } else {
                    (current_px + self.options.layout.gaps + self.extra_size().w) / full
                };
                let proportion = (current + delta / 100.).clamp(0., MAX_F);
                ColumnWidth::Proportion(proportion)
            }
        };

        self.width = width;
        self.preset_width_idx = None;
        self.is_full_width = false;
        self.update_tile_sizes(animate, data);
    }

    fn set_window_height(
        &mut self,
        change: SizeChange,
        tile_idx: Option<usize>,
        animate: bool,
        data: Option<&mut ColumnData>,
    ) {
        let tile_idx = tile_idx.unwrap_or(self.active_tile_idx);

        // Start by converting all heights to automatic, since only one window in the column can be
        // non-auto-height. If the current tile is already non-auto, however, we can skip that
        // step. Which is not only for optimization, but also preserves automatic weights in case
        // one window is resized in such a way that other windows hit their min size, and then
        // back.
        if matches!(self.data[tile_idx].height, WindowHeight::Auto { .. }) {
            self.convert_heights_to_auto();
        }

        let current = self.data[tile_idx].height;
        let tile = &self.tiles[tile_idx];
        let current_window_px = match current {
            WindowHeight::Auto { .. } | WindowHeight::Preset(_) => tile.window_size().h,
            WindowHeight::Fixed(height) => height,
        };
        let current_tile_px = tile.tile_height_for_window_height(current_window_px);

        let working_size = self.working_area.size.h;
        let gaps = self.options.layout.gaps;
        let extra_size = self.extra_size().h;
        let full = working_size - gaps;
        let current_prop = if full == 0. {
            1.
        } else {
            (current_tile_px + gaps) / full
        };

        // FIXME: fix overflows then remove limits.
        const MAX_PX: f64 = 100000.;

        let mut window_height = match change {
            SizeChange::SetFixed(fixed) => f64::from(fixed),
            SizeChange::SetProportion(proportion) => {
                let tile_height = (working_size - gaps) * (proportion / 100.) - gaps - extra_size;
                tile.window_height_for_tile_height(tile_height)
            }
            SizeChange::AdjustFixed(delta) => current_window_px + f64::from(delta),
            SizeChange::AdjustProportion(delta) => {
                let proportion = current_prop + delta / 100.;
                let tile_height = (working_size - gaps) * proportion - gaps - extra_size;
                tile.window_height_for_tile_height(tile_height)
            }
        };

        // Clamp the height according to other windows' min sizes, or simply to working area height.
        let min_height_taken = if self.display_mode == ColumnDisplay::Tabbed {
            0.
        } else {
            self.tiles
                .iter()
                .enumerate()
                .filter(|(idx, _)| *idx != tile_idx)
                .map(|(_, tile)| f64::max(1., tile.min_size_nonfullscreen().h) + gaps)
                .sum::<f64>()
        };
        let height_left = working_size - extra_size - gaps - min_height_taken - gaps;
        let height_left = f64::max(1., tile.window_height_for_tile_height(height_left));
        window_height = f64::min(height_left, window_height);

        // Clamp it against the window height constraints.
        let win = &self.tiles[tile_idx].window();
        let min_h = win.min_size().h;
        let max_h = win.max_size().h;

        if max_h > 0 {
            window_height = f64::min(window_height, f64::from(max_h));
        }
        if min_h > 0 {
            window_height = f64::max(window_height, f64::from(min_h));
        }

        self.data[tile_idx].height = WindowHeight::Fixed(window_height.clamp(1., MAX_PX));
        self.update_tile_sizes(animate, data);
    }

    fn reset_window_height(&mut self, tile_idx: Option<usize>, data: Option<&mut ColumnData>) {
        if self.display_mode == ColumnDisplay::Tabbed {
            // When tabbed, reset window height should work on any window, not just the fixed-size
            // one.
            for data in &mut self.data {
                data.height = WindowHeight::auto_1();
            }
        } else {
            let tile_idx = tile_idx.unwrap_or(self.active_tile_idx);
            self.data[tile_idx].height = WindowHeight::auto_1();
        }

        self.update_tile_sizes(true, data);
    }

    fn toggle_window_height(
        &mut self,
        tile_idx: Option<usize>,
        forwards: bool,
        data: Option<&mut ColumnData>,
    ) {
        let tile_idx = tile_idx.unwrap_or(self.active_tile_idx);

        // Start by converting all heights to automatic, since only one window in the column can be
        // non-auto-height. If the current tile is already non-auto, however, we can skip that
        // step. Which is not only for optimization, but also preserves automatic weights in case
        // one window is resized in such a way that other windows hit their min size, and then
        // back.
        if matches!(self.data[tile_idx].height, WindowHeight::Auto { .. }) {
            self.convert_heights_to_auto();
        }

        let len = self.options.layout.preset_window_heights.len();
        let preset_idx = match self.data[tile_idx].height {
            WindowHeight::Preset(idx) => (idx + if forwards { 1 } else { len - 1 }) % len,
            _ => {
                let current = self.data[tile_idx].size.h;
                let tile = &self.tiles[tile_idx];

                let mut it = self
                    .options
                    .layout
                    .preset_window_heights
                    .iter()
                    .copied()
                    .map(|preset| {
                        let window_height = match self.resolve_preset_height(preset) {
                            ResolvedSize::Tile(h) => tile.window_height_for_tile_height(h),
                            ResolvedSize::Window(h) => h,
                        };
                        tile.tile_height_for_window_height(window_height.round().clamp(1., 100000.))
                    });

                if forwards {
                    it.position(|resolved| {
                        // Some allowance for fractional scaling purposes.
                        current + 1. < resolved
                    })
                    .unwrap_or(0)
                } else {
                    it.rposition(|resolved| {
                        // Some allowance for fractional scaling purposes.
                        resolved + 1. < current
                    })
                    .unwrap_or(len - 1)
                }
            }
        };
        self.data[tile_idx].height = WindowHeight::Preset(preset_idx);
        self.update_tile_sizes(true, data);
    }

    /// Converts all heights in the column to automatic, preserving the apparent heights.
    ///
    /// All weights are recomputed to preserve the current tile heights while "centering" the
    /// weights at the median window height (it gets weight = 1).
    ///
    /// One case where apparent heights will not be preserved is when the column is taller than the
    /// working area.
    fn convert_heights_to_auto(&mut self) {
        let heights: Vec<_> = self.tiles.iter().map(|tile| tile.tile_size().h).collect();

        // Weights are invariant to multiplication: a column with weights 2, 2, 1 is equivalent to
        // a column with weights 4, 4, 2. So we find the median window height and use that as 1.
        let mut sorted = heights.clone();
        sorted.sort_unstable_by(|a, b| a.partial_cmp(b).unwrap());
        let median = sorted[sorted.len() / 2];

        for (data, height) in zip(&mut self.data, heights) {
            let weight = height / median;
            data.height = WindowHeight::Auto { weight };
        }
    }

    fn set_fullscreen(&mut self, is_fullscreen: bool, data: Option<&mut ColumnData>) {
        if self.is_pending_fullscreen == is_fullscreen {
            return;
        }

        if is_fullscreen {
            assert!(self.tiles.len() == 1 || self.display_mode == ColumnDisplay::Tabbed);
        }

        self.is_pending_fullscreen = is_fullscreen;
        self.update_tile_sizes(true, data);
    }

    fn set_column_display(&mut self, display: ColumnDisplay, data: Option<&mut ColumnData>) {
        if self.display_mode == display {
            return;
        }

        // Animate the movement.
        //
        // We're doing some shortcuts here because we know that currently normal vs. tabbed can
        // only cause a vertical shift + a shift to the origin.
        //
        // Doing it this way to avoid storing all tile positions in a vector. If more display modes
        // are added it might be simpler to just collect everything into a smallvec.
        let prev_origin = self.tiles_origin();
        self.display_mode = display;
        let new_origin = self.tiles_origin();
        let origin_delta = prev_origin - new_origin;

        // When need to walk the tiles in the normal display mode to get the right offsets.
        self.display_mode = ColumnDisplay::Normal;
        for (tile, pos) in self.tiles_mut() {
            let mut y_delta = pos.y - prev_origin.y;

            // Invert the Y motion when transitioning *to* normal display mode.
            if display == ColumnDisplay::Normal {
                y_delta *= -1.;
            }

            let mut delta = origin_delta;
            delta.y += y_delta;
            tile.animate_move_from(delta);
        }

        // Animate the opacity.
        for (idx, tile) in self.tiles.iter_mut().enumerate() {
            let is_active = idx == self.active_tile_idx;
            if !is_active {
                let (from, to) = if display == ColumnDisplay::Tabbed {
                    (1., 0.)
                } else {
                    (0., 1.)
                };
                tile.animate_alpha(from, to, self.options.animations.window_movement.0);
            }
        }

        // Animate the appearance of the tab indicator.
        if display == ColumnDisplay::Tabbed {
            self.tab_indicator.start_open_animation(
                self.clock.clone(),
                self.options.animations.window_movement.0,
            );
        }

        // Now switch the display mode for real.
        self.display_mode = display;
        self.update_tile_sizes(true, data);
    }

    fn tiles_origin(&self) -> Point<f64, Logical> {
        let mut origin = Point::from((0., 0.));

        if self.is_fullscreen() {
            return origin;
        }

        origin.y += self.working_area.loc.y + self.options.layout.gaps;

        if self.display_mode == ColumnDisplay::Tabbed {
            origin += self
                .tab_indicator
                .content_offset(self.tiles.len(), self.scale);
        }

        origin
    }

    // HACK: pass a self.data iterator in manually as a workaround for the lack of method partial
    // borrowing. Note that this method's return value does not borrow the entire &Self!
    fn tile_offsets_iter(
        &self,
        data: impl Iterator<Item = TileData>,
    ) -> impl Iterator<Item = Point<f64, Logical>> {
        // FIXME: this should take into account always-center-single-column, which means that
        // Column should somehow know when it is being centered due to being the single column on
        // the workspace or some other reason.
        let center = self.options.layout.center_focused_column == CenterFocusedColumn::Always;
        let gaps = self.options.layout.gaps;
        let tabbed = self.display_mode == ColumnDisplay::Tabbed;

        // Does not include extra size from the tab indicator.
        let tiles_width = self
            .data
            .iter()
            .map(|data| NotNan::new(data.size.w).unwrap())
            .max()
            .map(NotNan::into_inner)
            .unwrap_or(0.);

        let mut origin = self.tiles_origin();

        // Chain with a dummy value to be able to get one past all tiles' Y.
        let dummy = TileData {
            height: WindowHeight::auto_1(),
            size: Size::default(),
            interactively_resizing_by_left_edge: false,
        };
        let data = data.chain(iter::once(dummy));

        data.map(move |data| {
            let mut pos = origin;

            if center {
                pos.x += (tiles_width - data.size.w) / 2.;
            } else if data.interactively_resizing_by_left_edge {
                pos.x += tiles_width - data.size.w;
            }

            if !tabbed {
                origin.y += data.size.h + gaps;
            }

            pos
        })
    }

    fn tile_offsets(&self) -> impl Iterator<Item = Point<f64, Logical>> + '_ {
        self.tile_offsets_iter(self.tile_preferred_sizes())
    }

    fn tile_offset(&self, tile_idx: usize) -> Point<f64, Logical> {
        self.tile_offsets().nth(tile_idx).unwrap()
    }

    fn tile_offsets_in_render_order(
        &self,
        data: impl Iterator<Item = TileData>,
    ) -> impl Iterator<Item = Point<f64, Logical>> {
        let active_idx = self.active_tile_idx;
        let active_pos = self.tile_offset(active_idx);
        let offsets = self
            .tile_offsets_iter(data)
            .enumerate()
            .filter_map(move |(idx, pos)| (idx != active_idx).then_some(pos));
        iter::once(active_pos).chain(offsets)
    }

    pub fn tiles(&self) -> impl Iterator<Item = (&Tile<W>, Point<f64, Logical>)> + '_ {
        let offsets = self.tile_offsets_iter(self.tile_preferred_sizes());
        zip(&self.tiles, offsets)
    }

    fn tiles_mut(&mut self) -> impl Iterator<Item = (&mut Tile<W>, Point<f64, Logical>)> + '_ {
        let preferred_sizes = self.tile_preferred_sizes().collect::<Vec<_>>();
        let offsets = self.tile_offsets_iter(preferred_sizes.into_iter());
        zip(&mut self.tiles, offsets)
    }

    fn tiles_in_render_order(
        &self,
    ) -> impl Iterator<Item = (&Tile<W>, Point<f64, Logical>, bool)> + '_ {
        let offsets = self.tile_offsets_in_render_order(self.tile_preferred_sizes());

        let (first, rest) = self.tiles.split_at(self.active_tile_idx);
        let (active, rest) = rest.split_at(1);

        let active = active.iter().map(|tile| (tile, true));

        let rest_visible = self.display_mode != ColumnDisplay::Tabbed;
        let rest = first.iter().chain(rest);
        let rest = rest.map(move |tile| (tile, rest_visible));

        let tiles = active.chain(rest);
        zip(tiles, offsets).map(|((tile, visible), pos)| (tile, pos, visible))
    }

    fn tiles_in_render_order_mut(
        &mut self,
    ) -> impl Iterator<Item = (&mut Tile<W>, Point<f64, Logical>)> + '_ {
        let preferred_sizes = self.tile_preferred_sizes().collect::<Vec<_>>();
        let offsets = self.tile_offsets_in_render_order(preferred_sizes.into_iter());

        let (first, rest) = self.tiles.split_at_mut(self.active_tile_idx);
        let (active, rest) = rest.split_at_mut(1);

        let tiles = active.iter_mut().chain(first).chain(rest);
        zip(tiles, offsets)
    }

    fn tab_indicator_area(&self) -> Rectangle<f64, Logical> {
        // We'd like to use the active tile's animated size for the tab indicator, however we need
        // to be mindful of the case where the active tile is smaller than some other tile in the
        // column. The column assumes the size of the largest tile.
        //
        // We expect users to mainly resize tabbed columns by width, so matching the animated size
        // is more important here. Besides, we always try to resize all windows in a column to the
        // same width when possible, and also the animation for going into tabbed mode doesn't move
        // tiles horizontally as much.
        //
        // For height though, it's a different story. First, users probably aren't resizing a
        // tabbed column by height. Second, we don't match windows by height, so it's easy to have
        // a smaller active tile than the rest of the column, e.g. by adding a fixed-size dialog.
        // Then, switching to that dialog and back should ideally keep the tab indicator position
        // fixed. Third, the animation for making a column tabbed moves tiles vertically, and using
        // the active tile's animated size in this case only works for the topmost tile, and looks
        // broken otherwise.
        let mut max_height = 0.;
        for tile in &self.tiles {
            max_height = f64::max(max_height, tile.tile_size().h);
        }

        let tile = &self.tiles[self.active_tile_idx];
        let area_size = Size::from((tile.animated_tile_size().w, max_height));

        Rectangle::new(self.tiles_origin(), area_size)
    }

    pub fn start_open_animation(&mut self, id: &W::Id) -> bool {
        for tile in &mut self.tiles {
            if tile.window().id() == id {
                tile.start_open_animation();

                // Animate the appearance of the tab indicator.
                if self.display_mode == ColumnDisplay::Tabbed
                    && !self.is_fullscreen()
                    && self.tiles.len() == 1
                    && !self.tab_indicator.config().hide_when_single_tab
                {
                    self.tab_indicator.start_open_animation(
                        self.clock.clone(),
                        self.options.animations.window_open.anim,
                    );
                }

                return true;
            }
        }

        false
    }

    #[cfg(test)]
    fn verify_invariants(&self) {
        assert!(!self.tiles.is_empty(), "columns can't be empty");
        assert!(self.active_tile_idx < self.tiles.len());
        assert_eq!(self.tiles.len(), self.data.len());

        if self.is_pending_fullscreen {
            assert!(self.tiles.len() == 1 || self.display_mode == ColumnDisplay::Tabbed);
        }

        if let Some(idx) = self.preset_width_idx {
            assert!(idx < self.options.layout.preset_column_widths.len());
        }

        let is_tabbed = self.display_mode == ColumnDisplay::Tabbed;

        let tile_count = self.tiles.len();
        if tile_count == 1 {
            if let WindowHeight::Auto { weight } = self.data[0].height {
                assert_eq!(
                    weight, 1.,
                    "auto height weight must reset to 1 for a single window"
                );
            }
        }

        let working_size = self.working_area.size;
        let extra_size = self.extra_size();
        let gaps = self.options.layout.gaps;

        let mut found_fixed = false;
        let mut total_height = 0.;
        let mut total_min_height = 0.;
        for (tile, data) in zip(&self.tiles, &self.data) {
            assert!(Rc::ptr_eq(&self.options, &tile.options));
            assert_eq!(self.clock, tile.clock);
            assert_eq!(self.scale, tile.scale());
            assert_eq!(
                self.is_pending_fullscreen,
                tile.window().is_pending_fullscreen()
            );
            assert_eq!(self.view_size, tile.view_size());
            tile.verify_invariants();

            let mut data2 = *data;
            data2.update(tile);
            assert_eq!(data, &data2, "tile data must be up to date");

            if matches!(data.height, WindowHeight::Fixed(_)) {
                assert!(
                    !found_fixed,
                    "there can only be one fixed-height window in a column"
                );
                found_fixed = true;
            }

            if let WindowHeight::Preset(idx) = data.height {
                assert!(self.options.layout.preset_window_heights.len() > idx);
            }

            let requested_size = tile.window().requested_size().unwrap();
            let requested_tile_height =
                tile.tile_height_for_window_height(f64::from(requested_size.h));
            let min_tile_height = f64::max(1., tile.min_size_nonfullscreen().h);

            if !self.is_pending_fullscreen
                && self.scale.round() == self.scale
                && working_size.h.round() == working_size.h
                && gaps.round() == gaps
            {
                let total_height = requested_tile_height + gaps * 2. + extra_size.h;
                let total_min_height = min_tile_height + gaps * 2. + extra_size.h;
                let max_height = f64::max(total_min_height, working_size.h);
                assert!(
                    total_height <= max_height,
                    "each tile in a column mustn't go beyond working area height \
                     (tile height {total_height} > max height {max_height})"
                );
            }

            total_height += requested_tile_height;
            total_min_height += min_tile_height;
        }

        if !is_tabbed
            && tile_count > 1
            && self.scale.round() == self.scale
            && working_size.h.round() == working_size.h
            && gaps.round() == gaps
        {
            total_height += gaps * (tile_count + 1) as f64 + extra_size.h;
            total_min_height += gaps * (tile_count + 1) as f64 + extra_size.h;
            let max_height = f64::max(total_min_height, working_size.h);
            assert!(
                total_height <= max_height,
                "multiple tiles in a column mustn't go beyond working area height \
                 (total height {total_height} > max height {max_height})"
            );
        }
    }

    fn tile_preferred_sizes(&self) -> impl Iterator<Item = TileData> + '_ {
        zip(self.tiles.iter(), self.data.iter().copied()).map(|(tile, mut data)| {
            data.size = if tile.prefer_expected_size {
                tile.tile_expected_or_current_size()
            } else {
                data.size
            };
            data
        })
    }
}

fn compute_new_view_offset(
    cur_x: f64,
    view_width: f64,
    new_col_x: f64,
    new_col_width: f64,
    gaps: f64,
) -> f64 {
    // If the column is wider than the view, always left-align it.
    if view_width <= new_col_width {
        return 0.;
    }

    // Compute the padding in case it needs to be smaller due to large tile width.
    let padding = ((view_width - new_col_width) / 2.).clamp(0., gaps);

    // Compute the desired new X with padding.
    let new_x = new_col_x - padding;
    let new_right_x = new_col_x + new_col_width + padding;

    // If the column is already fully visible, leave the view as is.
    if cur_x <= new_x && new_right_x <= cur_x + view_width {
        return -(new_col_x - cur_x);
    }

    // Otherwise, prefer the alignment that results in less motion from the current position.
    let dist_to_left = (cur_x - new_x).abs();
    let dist_to_right = ((cur_x + view_width) - new_right_x).abs();
    if dist_to_left <= dist_to_right {
        -padding
    } else {
        -(view_width - padding - new_col_width)
    }
}

fn compute_working_area(
    parent_area: Rectangle<f64, Logical>,
    scale: f64,
    struts: Struts,
) -> Rectangle<f64, Logical> {
    let mut working_area = parent_area;

    // Add struts.
    working_area.size.w = f64::max(0., working_area.size.w - struts.left.0 - struts.right.0);
    working_area.loc.x += struts.left.0;

    working_area.size.h = f64::max(0., working_area.size.h - struts.top.0 - struts.bottom.0);
    working_area.loc.y += struts.top.0;

    // Round location to start at a physical pixel.
    let loc = working_area
        .loc
        .to_physical_precise_ceil(scale)
        .to_logical(scale);

    let mut size_diff = (loc - working_area.loc).to_size();
    size_diff.w = f64::min(working_area.size.w, size_diff.w);
    size_diff.h = f64::min(working_area.size.h, size_diff.h);

    working_area.size -= size_diff;
    working_area.loc = loc;

    working_area
}

fn compute_toplevel_bounds(
    border_config: niri_config::Border,
    working_area_size: Size<f64, Logical>,
    extra_size: Size<f64, Logical>,
    gaps: f64,
) -> Size<i32, Logical> {
    let mut border = 0.;
    if !border_config.off {
        border = border_config.width * 2.;
    }

    Size::from((
        f64::max(working_area_size.w - gaps * 2. - extra_size.w - border, 1.),
        f64::max(working_area_size.h - gaps * 2. - extra_size.h - border, 1.),
    ))
    .to_i32_floor()
}

fn cancel_resize_for_column<W: LayoutElement>(
    interactive_resize: &mut Option<InteractiveResize<W>>,
    column: &mut Column<W>,
) {
    if let Some(resize) = interactive_resize {
        if column.contains(&resize.window) {
            *interactive_resize = None;
        }
    }

    for tile in &mut column.tiles {
        tile.window_mut().cancel_interactive_resize();
    }
}

fn resolve_preset_size(
    preset: PresetSize,
    options: &Options,
    view_size: f64,
    extra_size: f64,
) -> ResolvedSize {
    match preset {
        PresetSize::Proportion(proportion) => ResolvedSize::Tile(
            (view_size - options.layout.gaps) * proportion - options.layout.gaps - extra_size,
        ),
        PresetSize::Fixed(width) => ResolvedSize::Window(f64::from(width)),
    }
}

#[cfg(test)]
mod tests {
    use niri_config::FloatOrInt;

    use super::*;
    use crate::utils::round_logical_in_physical;

    #[test]
    fn working_area_starts_at_physical_pixel() {
        let struts = Struts {
            left: FloatOrInt(0.5),
            right: FloatOrInt(1.),
            top: FloatOrInt(0.75),
            bottom: FloatOrInt(1.),
        };

        let parent_area = Rectangle::from_size(Size::from((1280., 720.)));
        let area = compute_working_area(parent_area, 1., struts);

        assert_eq!(round_logical_in_physical(1., area.loc.x), area.loc.x);
        assert_eq!(round_logical_in_physical(1., area.loc.y), area.loc.y);
    }

    #[test]
    fn large_fractional_strut() {
        let struts = Struts {
            left: FloatOrInt(0.),
            right: FloatOrInt(0.),
            top: FloatOrInt(50000.5),
            bottom: FloatOrInt(0.),
        };

        let parent_area = Rectangle::from_size(Size::from((1280., 720.)));
        compute_working_area(parent_area, 1., struts);
    }
}<|MERGE_RESOLUTION|>--- conflicted
+++ resolved
@@ -4683,13 +4683,8 @@
             }
         };
 
-<<<<<<< HEAD
-        let preset = self.options.preset_column_widths[preset_idx];
+        let preset = self.options.layout.preset_column_widths[preset_idx];
         self.set_column_width(SizeChange::from(preset), Some(tile_idx), true, data);
-=======
-        let preset = self.options.layout.preset_column_widths[preset_idx];
-        self.set_column_width(SizeChange::from(preset), Some(tile_idx), true);
->>>>>>> ba6e5e08
 
         self.preset_width_idx = Some(preset_idx);
     }
