--- conflicted
+++ resolved
@@ -4117,23 +4117,16 @@
             .find(|(_, tile)| tile.window().id() == window)
             .unwrap();
 
-<<<<<<< HEAD
+        let prev_height = self.data[tile_idx].size.h;
+
+        tile.update_window();
+        self.data[tile_idx].update(tile);
+
         let offset = if tile.prefer_expected_size {
             0.
         } else {
-            let height = f64::from(tile.window().size().h);
-            tile.window()
-                .animation_snapshot()
-                .map_or(0., |from| from.size.h - height)
+            prev_height - self.data[tile_idx].size.h
         };
-=======
-        let prev_height = self.data[tile_idx].size.h;
->>>>>>> 25c1c043
-
-        tile.update_window();
-        self.data[tile_idx].update(tile);
-
-        let offset = prev_height - self.data[tile_idx].size.h;
 
         let is_tabbed = self.display_mode == ColumnDisplay::Tabbed;
 
