//! Window layout logic.
//!
//! Niri implements scrollable tiling with dynamic workspaces. The scrollable tiling is mostly
//! orthogonal to any particular workspace system, though outputs living in separate coordinate
//! spaces suggest per-output workspaces.
//!
//! I chose a dynamic workspace system because I think it works very well. In particular, it works
//! naturally across outputs getting added and removed, since workspaces can move between outputs
//! as necessary.
//!
//! In the layout, one output (the first one to be added) is designated as *primary*. This is where
//! workspaces from disconnected outputs will move. Currently, the primary output has no other
//! distinction from other outputs.
//!
//! Where possible, niri tries to follow these principles with regards to outputs:
//!
//! 1. Disconnecting and reconnecting the same output must not change the layout.
//!    * This includes both secondary outputs and the primary output.
//! 2. Connecting an output must not change the layout for any workspaces that were never on that
//!    output.
//!
//! Therefore, we implement the following logic: every workspace keeps track of which output it
//! originated on—its *original output*. When an output disconnects, its workspaces are appended to
//! the (potentially new) primary output, but remember their original output. Then, if the original
//! output connects again, all workspaces originally from there move back to that output.
//!
//! In order to avoid surprising behavior, if the user creates or moves any new windows onto a
//! workspace, it forgets its original output, and its current output becomes its original output.
//! Imagine a scenario: the user works with a laptop and a monitor at home, then takes their laptop
//! with them, disconnecting the monitor, and keeps working as normal, using the second monitor's
//! workspace just like any other. Then they come back, reconnect the second monitor, and now we
//! don't want an unassuming workspace to end up on it.

use std::cmp::min;
use std::collections::HashMap;
use std::mem;
use std::rc::Rc;
use std::time::Duration;

use monitor::{InsertHint, InsertPosition, InsertWorkspace, MonitorAddWindowTarget};
use niri_config::{
    CenterFocusedColumn, Config, CornerRadius, FloatOrInt, PresetSize, Struts,
    Workspace as WorkspaceConfig, WorkspaceReference,
};
use niri_ipc::{ColumnDisplay, PositionChange, SizeChange};
use scrolling::{Column, ColumnWidth};
use smithay::backend::renderer::element::surface::WaylandSurfaceRenderElement;
use smithay::backend::renderer::element::utils::RescaleRenderElement;
use smithay::backend::renderer::gles::{GlesRenderer, GlesTexture};
use smithay::output::{self, Output};
use smithay::reexports::wayland_server::protocol::wl_surface::WlSurface;
use smithay::utils::{Logical, Point, Rectangle, Scale, Serial, Size, Transform};
use tile::{Tile, TileRenderElement};
use workspace::{WorkspaceAddWindowTarget, WorkspaceId};

pub use self::monitor::MonitorRenderElement;
use self::monitor::{Monitor, WorkspaceSwitch};
use self::workspace::{OutputId, Workspace};
use crate::animation::{Animation, Clock};
use crate::input::swipe_tracker::SwipeTracker;
use crate::layout::scrolling::ScrollDirection;
use crate::niri_render_elements;
use crate::render_helpers::offscreen::OffscreenData;
use crate::render_helpers::renderer::NiriRenderer;
use crate::render_helpers::snapshot::RenderSnapshot;
use crate::render_helpers::solid_color::{SolidColorBuffer, SolidColorRenderElement};
use crate::render_helpers::texture::TextureBuffer;
use crate::render_helpers::{BakedBuffer, RenderTarget, SplitElements};
use crate::rubber_band::RubberBand;
use crate::utils::transaction::{Transaction, TransactionBlocker};
use crate::utils::{
    ensure_min_max_size_maybe_zero, output_matches_name, output_size,
    round_logical_in_physical_max1, ResizeEdge,
};
use crate::window::ResolvedWindowRules;

pub mod closing_window;
pub mod floating;
pub mod focus_ring;
pub mod insert_hint_element;
pub mod monitor;
pub mod opening_window;
pub mod scrolling;
pub mod shadow;
pub mod tab_indicator;
pub mod tile;
pub mod workspace;

#[cfg(test)]
mod tests;

/// Size changes up to this many pixels don't animate.
pub const RESIZE_ANIMATION_THRESHOLD: f64 = 10.;

/// Pointer needs to move this far to pull a window from the layout.
const INTERACTIVE_MOVE_START_THRESHOLD: f64 = 256. * 256.;

/// Opacity of interactively moved tiles targeting the scrolling layout.
const INTERACTIVE_MOVE_ALPHA: f64 = 0.75;

/// Amount of touchpad movement to toggle the overview.
const OVERVIEW_GESTURE_MOVEMENT: f64 = 300.;

const OVERVIEW_GESTURE_RUBBER_BAND: RubberBand = RubberBand {
    stiffness: 0.5,
    limit: 0.05,
};

/// Size-relative units.
pub struct SizeFrac;

niri_render_elements! {
    LayoutElementRenderElement<R> => {
        Wayland = WaylandSurfaceRenderElement<R>,
        SolidColor = SolidColorRenderElement,
    }
}

pub type LayoutElementRenderSnapshot =
    RenderSnapshot<BakedBuffer<TextureBuffer<GlesTexture>>, BakedBuffer<SolidColorBuffer>>;

pub trait LayoutElement {
    /// Type that can be used as a unique ID of this element.
    type Id: PartialEq + std::fmt::Debug + Clone;

    /// Unique ID of this element.
    fn id(&self) -> &Self::Id;

    /// Visual size of the element.
    ///
    /// This is what the user would consider the size, i.e. excluding CSD shadows and whatnot.
    /// Corresponds to the Wayland window geometry size.
    fn size(&self) -> Size<i32, Logical>;

    /// Returns the location of the element's buffer relative to the element's visual geometry.
    ///
    /// I.e. if the element has CSD shadows, its buffer location will have negative coordinates.
    fn buf_loc(&self) -> Point<i32, Logical>;

    /// Checks whether a point is in the element's input region.
    ///
    /// The point is relative to the element's visual geometry.
    fn is_in_input_region(&self, point: Point<f64, Logical>) -> bool;

    /// Renders the element at the given visual location.
    ///
    /// The element should be rendered in such a way that its visual geometry ends up at the given
    /// location.
    fn render<R: NiriRenderer>(
        &self,
        renderer: &mut R,
        location: Point<f64, Logical>,
        scale: Scale<f64>,
        alpha: f32,
        target: RenderTarget,
    ) -> SplitElements<LayoutElementRenderElement<R>>;

    /// Renders the non-popup parts of the element.
    fn render_normal<R: NiriRenderer>(
        &self,
        renderer: &mut R,
        location: Point<f64, Logical>,
        scale: Scale<f64>,
        alpha: f32,
        target: RenderTarget,
    ) -> Vec<LayoutElementRenderElement<R>> {
        self.render(renderer, location, scale, alpha, target).normal
    }

    /// Renders the popups of the element.
    fn render_popups<R: NiriRenderer>(
        &self,
        renderer: &mut R,
        location: Point<f64, Logical>,
        scale: Scale<f64>,
        alpha: f32,
        target: RenderTarget,
    ) -> Vec<LayoutElementRenderElement<R>> {
        self.render(renderer, location, scale, alpha, target).popups
    }

    /// Requests the element to change its size.
    ///
    /// The size request is stored and will be continuously sent to the element on any further
    /// state changes.
    fn request_size(
        &mut self,
        size: Size<i32, Logical>,
        is_fullscreen: bool,
        animate: bool,
        transaction: Option<Transaction>,
    );

    /// Requests the element to change size once, clearing the request afterwards.
    fn request_size_once(&mut self, size: Size<i32, Logical>, animate: bool) {
        self.request_size(size, false, animate, None);
    }

    fn min_size(&self) -> Size<i32, Logical>;
    fn max_size(&self) -> Size<i32, Logical>;
    fn is_wl_surface(&self, wl_surface: &WlSurface) -> bool;
    fn has_ssd(&self) -> bool;
    fn set_preferred_scale_transform(&self, scale: output::Scale, transform: Transform);
    fn output_enter(&self, output: &Output);
    fn output_leave(&self, output: &Output);
    fn set_offscreen_data(&self, data: Option<OffscreenData>);
    fn set_activated(&mut self, active: bool);
    fn set_active_in_column(&mut self, active: bool);
    fn set_floating(&mut self, floating: bool);
    fn set_bounds(&self, bounds: Size<i32, Logical>);
    fn is_ignoring_opacity_window_rule(&self) -> bool;

    fn is_urgent(&self) -> bool;

    fn configure_intent(&self) -> ConfigureIntent;
    fn send_pending_configure(&mut self);

    /// Whether the element is currently fullscreen.
    ///
    /// This will *not* switch immediately after a [`LayoutElement::request_size()`] call.
    fn is_fullscreen(&self) -> bool;

    /// Whether we're requesting the element to be fullscreen.
    ///
    /// This *will* switch immediately after a [`LayoutElement::request_size()`] call.
    fn is_pending_fullscreen(&self) -> bool;

    /// Size previously requested through [`LayoutElement::request_size()`].
    fn requested_size(&self) -> Option<Size<i32, Logical>>;

    /// Non-fullscreen size that we expect this window has or will shortly have.
    ///
    /// This can be different from [`requested_size()`](LayoutElement::requested_size()). For
    /// example, for floating windows this will generally return the current window size, rather
    /// than the last size that we requested, since we want floating windows to be able to change
    /// size freely. But not always: if we just requested a floating window to resize and it hasn't
    /// responded to it yet, this will return the newly requested size.
    ///
    /// This function should never return a 0 size component. `None` means there's no known
    /// expected size (for example, the window is fullscreen).
    ///
    /// The default impl is for testing only, it will not preserve the window's own size changes.
    fn expected_size(&self) -> Option<Size<i32, Logical>> {
        if self.is_fullscreen() {
            return None;
        }

        let mut requested = self.requested_size().unwrap_or_default();
        let current = self.size();
        if requested.w == 0 {
            requested.w = current.w;
        }
        if requested.h == 0 {
            requested.h = current.h;
        }
        Some(requested)
    }

    fn is_pending_windowed_fullscreen(&self) -> bool {
        false
    }
    fn request_windowed_fullscreen(&mut self, value: bool) {
        let _ = value;
    }

    fn is_child_of(&self, parent: &Self) -> bool;

    fn rules(&self) -> &ResolvedWindowRules;

    /// Runs periodic clean-up tasks.
    fn refresh(&self);

    fn animation_snapshot(&self) -> Option<&LayoutElementRenderSnapshot>;
    fn take_animation_snapshot(&mut self) -> Option<LayoutElementRenderSnapshot>;

    fn set_interactive_resize(&mut self, data: Option<InteractiveResizeData>);
    fn cancel_interactive_resize(&mut self);
    fn interactive_resize_data(&self) -> Option<InteractiveResizeData>;

    fn on_commit(&mut self, serial: Serial);
}

#[derive(Debug)]
pub struct Layout<W: LayoutElement> {
    /// Monitors and workspaes in the layout.
    monitor_set: MonitorSet<W>,
    /// Whether the layout should draw as active.
    ///
    /// This normally indicates that the layout has keyboard focus, but not always. E.g. when the
    /// screenshot UI is open, it keeps the layout drawing as active.
    is_active: bool,
    /// Map from monitor name to id of its last active workspace.
    ///
    /// This data is stored upon monitor removal and is used to restore the active workspace when
    /// the monitor is reconnected.
    ///
    /// The workspace id does not necessarily point to a valid workspace. If it doesn't, then it is
    /// simply ignored.
    last_active_workspace_id: HashMap<String, WorkspaceId>,
    /// Ongoing interactive move.
    interactive_move: Option<InteractiveMoveState<W>>,
    /// Ongoing drag-and-drop operation.
    dnd: Option<DndData<W>>,
    /// Clock for driving animations.
    clock: Clock,
    /// Time that we last updated render elements for.
    update_render_elements_time: Duration,
    /// Whether the overview is open.
    ///
    /// This is a boolean flag that controls things like where input goes to. The actual animation
    /// is controlled by overview_progress.
    overview_open: bool,
    /// The overview zoom progress.
    overview_progress: Option<OverviewProgress>,
    /// Configurable properties of the layout.
    options: Rc<Options>,
}

#[derive(Debug)]
enum MonitorSet<W: LayoutElement> {
    /// At least one output is connected.
    Normal {
        /// Connected monitors.
        monitors: Vec<Monitor<W>>,
        /// Index of the primary monitor.
        primary_idx: usize,
        /// Index of the active monitor.
        active_monitor_idx: usize,
    },
    /// No outputs are connected, and these are the workspaces.
    NoOutputs {
        /// The workspaces.
        workspaces: Vec<Workspace<W>>,
    },
}

#[derive(Debug, Clone, PartialEq)]
pub struct Options {
    /// Padding around windows in logical pixels.
    pub gaps: f64,
    /// Extra padding around the working area in logical pixels.
    pub struts: Struts,
    pub focus_ring: niri_config::FocusRing,
    pub border: niri_config::Border,
    pub shadow: niri_config::Shadow,
    pub tab_indicator: niri_config::TabIndicator,
    pub insert_hint: niri_config::InsertHint,
    pub center_focused_column: CenterFocusedColumn,
    pub always_center_single_column: bool,
    pub empty_workspace_above_first: bool,
    pub default_column_display: ColumnDisplay,
    /// Column or window widths that `toggle_width()` switches between.
    pub preset_column_widths: Vec<PresetSize>,
    /// Initial width for new columns.
    pub default_column_width: Option<PresetSize>,
    /// Window height that `toggle_window_height()` switches between.
    pub preset_window_heights: Vec<PresetSize>,
    pub animations: niri_config::Animations,
    pub gestures: niri_config::Gestures,
    pub overview: niri_config::Overview,
    // Debug flags.
    pub disable_resize_throttling: bool,
    pub disable_transactions: bool,
    pub deactivate_unfocused_windows: bool,
}

impl Default for Options {
    fn default() -> Self {
        Self {
            gaps: 16.,
            struts: Default::default(),
            focus_ring: Default::default(),
            border: Default::default(),
            shadow: Default::default(),
            tab_indicator: Default::default(),
            insert_hint: Default::default(),
            center_focused_column: Default::default(),
            always_center_single_column: false,
            empty_workspace_above_first: false,
            default_column_display: ColumnDisplay::Normal,
            preset_column_widths: vec![
                PresetSize::Proportion(1. / 3.),
                PresetSize::Proportion(0.5),
                PresetSize::Proportion(2. / 3.),
            ],
            default_column_width: None,
            animations: Default::default(),
            gestures: Default::default(),
            overview: Default::default(),
            disable_resize_throttling: false,
            disable_transactions: false,
            preset_window_heights: vec![
                PresetSize::Proportion(1. / 3.),
                PresetSize::Proportion(0.5),
                PresetSize::Proportion(2. / 3.),
            ],
            deactivate_unfocused_windows: false,
        }
    }
}

#[allow(clippy::large_enum_variant)]
#[derive(Debug)]
enum InteractiveMoveState<W: LayoutElement> {
    /// Initial rubberbanding; the window remains in the layout.
    Starting {
        /// The window we're moving.
        window_id: W::Id,
        /// Current pointer delta from the starting location.
        pointer_delta: Point<f64, Logical>,
        /// Pointer location within the visual window geometry as ratio from geometry size.
        ///
        /// This helps the pointer remain inside the window as it resizes.
        pointer_ratio_within_window: (f64, f64),
    },
    /// Moving; the window is no longer in the layout.
    Moving(InteractiveMoveData<W>),
}

#[derive(Debug)]
struct InteractiveMoveData<W: LayoutElement> {
    /// The window being moved.
    pub(self) tile: Tile<W>,
    /// Output where the window is currently located/rendered.
    pub(self) output: Output,
    /// Current pointer position within output.
    pub(self) pointer_pos_within_output: Point<f64, Logical>,
    /// Window column width.
    pub(self) width: ColumnWidth,
    /// Whether the window column was full-width.
    pub(self) is_full_width: bool,
    /// Whether the window targets the floating layout.
    pub(self) is_floating: bool,
    /// Pointer location within the visual window geometry as ratio from geometry size.
    ///
    /// This helps the pointer remain inside the window as it resizes.
    pub(self) pointer_ratio_within_window: (f64, f64),
}

#[derive(Debug)]
pub struct DndData<W: LayoutElement> {
    /// Output where the pointer is currently located.
    output: Output,
    /// Current pointer position within output.
    pointer_pos_within_output: Point<f64, Logical>,
    /// Ongoing DnD hold to activate something.
    hold: Option<DndHold<W>>,
}

#[derive(Debug)]
struct DndHold<W: LayoutElement> {
    /// Time when we started holding on the target.
    start_time: Duration,
    target: DndHoldTarget<W::Id>,
}

#[derive(Debug, PartialEq, Eq)]
enum DndHoldTarget<WindowId> {
    Window(WindowId),
    Workspace(WorkspaceId),
}

#[derive(Debug, Clone, Copy)]
pub struct InteractiveResizeData {
    pub(self) edges: ResizeEdge,
}

#[derive(Debug, Clone, Copy)]
pub enum ConfigureIntent {
    /// A configure is not needed (no changes to server pending state).
    NotNeeded,
    /// A configure is throttled (due to resizing too fast for example).
    Throttled,
    /// Can send the configure if it isn't throttled externally (only size changed).
    CanSend,
    /// Should send the configure regardless of external throttling (something other than size
    /// changed).
    ShouldSend,
}

/// Tile that was just removed from the layout.
pub struct RemovedTile<W: LayoutElement> {
    tile: Tile<W>,
    /// Width of the column the tile was in.
    width: ColumnWidth,
    /// Whether the column the tile was in was full-width.
    is_full_width: bool,
    /// Whether the tile was floating.
    is_floating: bool,
}

/// Whether to activate a newly added window.
#[derive(Debug, Default, Clone, Copy, PartialEq, Eq)]
pub enum ActivateWindow {
    /// Activate unconditionally.
    Yes,
    /// Activate based on heuristics.
    #[default]
    Smart,
    /// Do not activate.
    No,
}

/// Where to put a newly added window.
#[derive(Debug, Default, Clone, Copy, PartialEq, Eq)]
pub enum AddWindowTarget<'a, W: LayoutElement> {
    /// No particular preference.
    #[default]
    Auto,
    /// On this output.
    Output(&'a Output),
    /// On this workspace.
    Workspace(WorkspaceId),
    /// Next to this existing window.
    NextTo(&'a W::Id),
}

/// Type of the window hit from `window_under()`.
#[derive(Debug, Clone, Copy, PartialEq)]
pub enum HitType {
    /// The hit is within a window's input region and can be used for sending events to it.
    Input {
        /// Position of the window's buffer.
        win_pos: Point<f64, Logical>,
    },
    /// The hit can activate a window, but it is not in the input region so cannot send events.
    ///
    /// For example, this could be clicking on a tile border outside the window.
    Activate {
        /// Whether the hit was on the tab indicator.
        is_tab_indicator: bool,
    },
}

#[derive(Debug)]
enum OverviewProgress {
    Animation(Animation),
    Gesture(OverviewGesture),
}

#[derive(Debug)]
struct OverviewGesture {
    tracker: SwipeTracker,
    /// Start point.
    start: f64,
    /// Current progress.
    value: f64,
}

impl<W: LayoutElement> InteractiveMoveState<W> {
    fn moving(&self) -> Option<&InteractiveMoveData<W>> {
        match self {
            InteractiveMoveState::Moving(move_) => Some(move_),
            _ => None,
        }
    }

    fn moving_mut(&mut self) -> Option<&mut InteractiveMoveData<W>> {
        match self {
            InteractiveMoveState::Moving(move_) => Some(move_),
            _ => None,
        }
    }
}

impl<W: LayoutElement> InteractiveMoveData<W> {
    fn tile_render_location(&self, zoom: f64) -> Point<f64, Logical> {
        let scale = Scale::from(self.output.current_scale().fractional_scale());
        let window_size = self.tile.window_size();
        let pointer_offset_within_window = Point::from((
            window_size.w * self.pointer_ratio_within_window.0,
            window_size.h * self.pointer_ratio_within_window.1,
        ));
        let pos = self.pointer_pos_within_output
            - (pointer_offset_within_window + self.tile.window_loc() - self.tile.render_offset())
                .upscale(zoom);
        // Round to physical pixels.
        pos.to_physical_precise_round(scale).to_logical(scale)
    }
}

impl ActivateWindow {
    pub fn map_smart(self, f: impl FnOnce() -> bool) -> bool {
        match self {
            ActivateWindow::Yes => true,
            ActivateWindow::Smart => f(),
            ActivateWindow::No => false,
        }
    }
}

impl HitType {
    pub fn offset_win_pos(mut self, offset: Point<f64, Logical>) -> Self {
        match &mut self {
            HitType::Input { win_pos } => *win_pos += offset,
            HitType::Activate { .. } => (),
        }
        self
    }

    pub fn hit_tile<W: LayoutElement>(
        tile: &Tile<W>,
        tile_pos: Point<f64, Logical>,
        point: Point<f64, Logical>,
    ) -> Option<(&W, Self)> {
        let pos_within_tile = point - tile_pos;
        tile.hit(pos_within_tile)
            .map(|hit| (tile.window(), hit.offset_win_pos(tile_pos)))
    }

    pub fn to_activate(self) -> Self {
        match self {
            HitType::Input { .. } => HitType::Activate {
                is_tab_indicator: false,
            },
            HitType::Activate { .. } => self,
        }
    }
}

impl Options {
    fn from_config(config: &Config) -> Self {
        let layout = &config.layout;

        let preset_column_widths = if layout.preset_column_widths.is_empty() {
            Options::default().preset_column_widths
        } else {
            layout.preset_column_widths.clone()
        };
        let preset_window_heights = if layout.preset_window_heights.is_empty() {
            Options::default().preset_window_heights
        } else {
            layout.preset_window_heights.clone()
        };

        // Missing default_column_width maps to Some(PresetSize::Proportion(0.5)),
        // while present, but empty, maps to None.
        let default_column_width = layout
            .default_column_width
            .as_ref()
            .map(|w| w.0)
            .unwrap_or(Some(PresetSize::Proportion(0.5)));

        Self {
            gaps: layout.gaps.0,
            struts: layout.struts,
            focus_ring: layout.focus_ring,
            border: layout.border,
            shadow: layout.shadow,
            tab_indicator: layout.tab_indicator,
            insert_hint: layout.insert_hint,
            center_focused_column: layout.center_focused_column,
            always_center_single_column: layout.always_center_single_column,
            empty_workspace_above_first: layout.empty_workspace_above_first,
            default_column_display: layout.default_column_display,
            preset_column_widths,
            default_column_width,
            animations: config.animations.clone(),
            gestures: config.gestures,
            overview: config.overview,
            disable_resize_throttling: config.debug.disable_resize_throttling,
            disable_transactions: config.debug.disable_transactions,
            deactivate_unfocused_windows: config.debug.deactivate_unfocused_windows,
            preset_window_heights,
        }
    }

    fn adjusted_for_scale(mut self, scale: f64) -> Self {
        let round = |logical: f64| round_logical_in_physical_max1(scale, logical);

        self.gaps = round(self.gaps);
        self.focus_ring.width = FloatOrInt(round(self.focus_ring.width.0));
        self.border.width = FloatOrInt(round(self.border.width.0));

        self
    }
}

impl OverviewProgress {
    fn value(&self) -> f64 {
        match self {
            OverviewProgress::Animation(anim) => anim.value(),
            OverviewProgress::Gesture(gesture) => gesture.value,
        }
    }

    fn is_animation(&self) -> bool {
        matches!(self, OverviewProgress::Animation(_))
    }
}

impl<W: LayoutElement> Layout<W> {
    pub fn new(clock: Clock, config: &Config) -> Self {
        Self::with_options_and_workspaces(clock, config, Options::from_config(config))
    }

    pub fn with_options(clock: Clock, options: Options) -> Self {
        Self {
            monitor_set: MonitorSet::NoOutputs { workspaces: vec![] },
            is_active: true,
            last_active_workspace_id: HashMap::new(),
            interactive_move: None,
            dnd: None,
            clock,
            update_render_elements_time: Duration::ZERO,
            overview_open: false,
            overview_progress: None,
            options: Rc::new(options),
        }
    }

    fn with_options_and_workspaces(clock: Clock, config: &Config, options: Options) -> Self {
        let opts = Rc::new(options);

        let workspaces = config
            .workspaces
            .iter()
            .map(|ws| {
                Workspace::new_with_config_no_outputs(Some(ws.clone()), clock.clone(), opts.clone())
            })
            .collect();

        Self {
            monitor_set: MonitorSet::NoOutputs { workspaces },
            is_active: true,
            last_active_workspace_id: HashMap::new(),
            interactive_move: None,
            dnd: None,
            clock,
            update_render_elements_time: Duration::ZERO,
            overview_open: false,
            overview_progress: None,
            options: opts,
        }
    }

    pub fn add_output(&mut self, output: Output) {
        self.monitor_set = match mem::take(&mut self.monitor_set) {
            MonitorSet::Normal {
                mut monitors,
                primary_idx,
                active_monitor_idx,
            } => {
                let primary = &mut monitors[primary_idx];

                let ws_id_to_activate = self.last_active_workspace_id.remove(&output.name());
                let mut active_workspace_idx = None;

                let mut stopped_primary_ws_switch = false;

                let mut workspaces = vec![];
                for i in (0..primary.workspaces.len()).rev() {
                    if primary.workspaces[i].original_output.matches(&output) {
                        let ws = primary.workspaces.remove(i);

                        // FIXME: this can be coded in a way that the workspace switch won't be
                        // affected if the removed workspace is invisible. But this is good enough
                        // for now.
                        if primary.workspace_switch.is_some() {
                            primary.workspace_switch = None;
                            stopped_primary_ws_switch = true;
                        }

                        // The user could've closed a window while remaining on this workspace, on
                        // another monitor. However, we will add an empty workspace in the end
                        // instead.
                        if ws.has_windows_or_name() {
                            if Some(ws.id()) == ws_id_to_activate {
                                active_workspace_idx = Some(workspaces.len());
                            }

                            workspaces.push(ws);
                        }

                        if i <= primary.active_workspace_idx
                            // Generally when moving the currently active workspace, we want to
                            // fall back to the workspace above, so as not to end up on the last
                            // empty workspace. However, with empty workspace above first, when
                            // moving the workspace at index 1 (first non-empty), we want to stay
                            // at index 1, so as once again not to end up on an empty workspace.
                            //
                            // This comes into play at compositor startup when having named
                            // workspaces set up across multiple monitors. Without this check, the
                            // first monitor to connect can end up with the first empty workspace
                            // focused instead of the first named workspace.
                            && !(self.options.empty_workspace_above_first
                                && primary.active_workspace_idx == 1)
                        {
                            primary.active_workspace_idx =
                                primary.active_workspace_idx.saturating_sub(1);
                        }
                    }
                }

                // If we stopped a workspace switch, then we might need to clean up workspaces.
                // Also if empty_workspace_above_first is set and there are only 2 workspaces left,
                // both will be empty and one of them needs to be removed. clean_up_workspaces
                // takes care of this.

                if stopped_primary_ws_switch
                    || (primary.options.empty_workspace_above_first
                        && primary.workspaces.len() == 2)
                {
                    primary.clean_up_workspaces();
                }

                workspaces.reverse();

                if let Some(idx) = &mut active_workspace_idx {
                    *idx = workspaces.len() - *idx - 1;
                }
                let mut active_workspace_idx = active_workspace_idx.unwrap_or(0);

                // Make sure there's always an empty workspace.
                workspaces.push(Workspace::new(
                    output.clone(),
                    self.clock.clone(),
                    self.options.clone(),
                ));

                if self.options.empty_workspace_above_first && workspaces.len() > 1 {
                    workspaces.insert(
                        0,
                        Workspace::new(output.clone(), self.clock.clone(), self.options.clone()),
                    );
                    active_workspace_idx += 1;
                }

                for ws in &mut workspaces {
                    ws.set_output(Some(output.clone()));
                }

                let mut monitor =
                    Monitor::new(output, workspaces, self.clock.clone(), self.options.clone());
                monitor.active_workspace_idx = active_workspace_idx;
                monitor.overview_open = self.overview_open;
                monitor.set_overview_progress(self.overview_progress.as_ref());
                monitors.push(monitor);

                MonitorSet::Normal {
                    monitors,
                    primary_idx,
                    active_monitor_idx,
                }
            }
            MonitorSet::NoOutputs { mut workspaces } => {
                // We know there are no empty workspaces there, so add one.
                workspaces.push(Workspace::new(
                    output.clone(),
                    self.clock.clone(),
                    self.options.clone(),
                ));

                let mut active_workspace_idx = 0;
                if self.options.empty_workspace_above_first && workspaces.len() > 1 {
                    workspaces.insert(
                        0,
                        Workspace::new(output.clone(), self.clock.clone(), self.options.clone()),
                    );
                    active_workspace_idx += 1;
                }

                let ws_id_to_activate = self.last_active_workspace_id.remove(&output.name());

                for (i, workspace) in workspaces.iter_mut().enumerate() {
                    workspace.set_output(Some(output.clone()));

                    if Some(workspace.id()) == ws_id_to_activate {
                        active_workspace_idx = i;
                    }
                }

                let mut monitor =
                    Monitor::new(output, workspaces, self.clock.clone(), self.options.clone());
                monitor.active_workspace_idx = active_workspace_idx;
                monitor.overview_open = self.overview_open;
                monitor.set_overview_progress(self.overview_progress.as_ref());

                MonitorSet::Normal {
                    monitors: vec![monitor],
                    primary_idx: 0,
                    active_monitor_idx: 0,
                }
            }
        }
    }

    pub fn remove_output(&mut self, output: &Output) {
        self.monitor_set = match mem::take(&mut self.monitor_set) {
            MonitorSet::Normal {
                mut monitors,
                mut primary_idx,
                mut active_monitor_idx,
            } => {
                let idx = monitors
                    .iter()
                    .position(|mon| &mon.output == output)
                    .expect("trying to remove non-existing output");
                let monitor = monitors.remove(idx);

                self.last_active_workspace_id.insert(
                    monitor.output_name().clone(),
                    monitor.workspaces[monitor.active_workspace_idx].id(),
                );

                let mut workspaces = monitor.workspaces;

                for ws in &mut workspaces {
                    ws.set_output(None);
                }

                // Get rid of empty workspaces.
                workspaces.retain(|ws| ws.has_windows_or_name());

                if monitors.is_empty() {
                    // Removed the last monitor.
                    MonitorSet::NoOutputs { workspaces }
                } else {
                    if primary_idx >= idx {
                        // Update primary_idx to either still point at the same monitor, or at some
                        // other monitor if the primary has been removed.
                        primary_idx = primary_idx.saturating_sub(1);
                    }
                    if active_monitor_idx >= idx {
                        // Update active_monitor_idx to either still point at the same monitor, or
                        // at some other monitor if the active monitor has
                        // been removed.
                        active_monitor_idx = active_monitor_idx.saturating_sub(1);
                    }

                    let primary = &mut monitors[primary_idx];
                    for ws in &mut workspaces {
                        ws.set_output(Some(primary.output.clone()));
                    }

                    let mut stopped_primary_ws_switch = false;
                    if !workspaces.is_empty() && primary.workspace_switch.is_some() {
                        // FIXME: if we're adding workspaces to currently invisible positions
                        // (outside the workspace switch), we don't need to cancel it.
                        primary.workspace_switch = None;
                        stopped_primary_ws_switch = true;
                    }

                    let empty_was_focused =
                        primary.active_workspace_idx == primary.workspaces.len() - 1;

                    // Push the workspaces from the removed monitor in the end, right before the
                    // last, empty, workspace.
                    let empty = primary.workspaces.remove(primary.workspaces.len() - 1);
                    primary.workspaces.extend(workspaces);
                    primary.workspaces.push(empty);

                    // If empty_workspace_above_first is set and the first workspace is now no
                    // longer empty, add a new empty workspace on top.
                    if primary.options.empty_workspace_above_first
                        && primary.workspaces[0].has_windows_or_name()
                    {
                        primary.add_workspace_top();
                    }

                    // If the empty workspace was focused on the primary monitor, keep it focused.
                    if empty_was_focused {
                        primary.active_workspace_idx = primary.workspaces.len() - 1;
                    }

                    if stopped_primary_ws_switch {
                        primary.clean_up_workspaces();
                    }

                    MonitorSet::Normal {
                        monitors,
                        primary_idx,
                        active_monitor_idx,
                    }
                }
            }
            MonitorSet::NoOutputs { .. } => {
                panic!("tried to remove output when there were already none")
            }
        }
    }

    pub fn add_column_by_idx(
        &mut self,
        monitor_idx: usize,
        workspace_idx: usize,
        column: Column<W>,
        activate: bool,
    ) {
        let MonitorSet::Normal {
            monitors,
            active_monitor_idx,
            ..
        } = &mut self.monitor_set
        else {
            panic!()
        };

        monitors[monitor_idx].add_column(workspace_idx, column, activate);

        if activate {
            *active_monitor_idx = monitor_idx;
        }
    }

    /// Adds a new window to the layout.
    ///
    /// Returns an output that the window was added to, if there were any outputs.
    #[allow(clippy::too_many_arguments)]
    pub fn add_window(
        &mut self,
        window: W,
        target: AddWindowTarget<W>,
        width: Option<PresetSize>,
        height: Option<PresetSize>,
        is_full_width: bool,
        is_floating: bool,
        activate: ActivateWindow,
    ) -> Option<&Output> {
        let scrolling_width = self.resolve_scrolling_width(&window, width);
        let scrolling_height = height.map(SizeChange::from);
        let id = window.id().clone();

        match &mut self.monitor_set {
            MonitorSet::Normal {
                monitors,
                active_monitor_idx,
                ..
            } => {
                let (mon_idx, target) = match target {
                    AddWindowTarget::Auto => (*active_monitor_idx, MonitorAddWindowTarget::Auto),
                    AddWindowTarget::Output(output) => {
                        let mon_idx = monitors
                            .iter()
                            .position(|mon| mon.output == *output)
                            .unwrap();

                        (mon_idx, MonitorAddWindowTarget::Auto)
                    }
                    AddWindowTarget::Workspace(ws_id) => {
                        let mon_idx = monitors
                            .iter()
                            .position(|mon| mon.workspaces.iter().any(|ws| ws.id() == ws_id))
                            .unwrap();

                        (
                            mon_idx,
                            MonitorAddWindowTarget::Workspace {
                                id: ws_id,
                                column_idx: None,
                            },
                        )
                    }
                    AddWindowTarget::NextTo(next_to) => {
                        if let Some(output) = self
                            .interactive_move
                            .as_ref()
                            .and_then(|move_| {
                                if let InteractiveMoveState::Moving(move_) = move_ {
                                    Some(move_)
                                } else {
                                    None
                                }
                            })
                            .filter(|move_| next_to == move_.tile.window().id())
                            .map(|move_| move_.output.clone())
                        {
                            // The next_to window is being interactively moved.
                            let mon_idx = monitors
                                .iter()
                                .position(|mon| mon.output == output)
                                .unwrap_or(*active_monitor_idx);

                            (mon_idx, MonitorAddWindowTarget::Auto)
                        } else {
                            let mon_idx = monitors
                                .iter()
                                .position(|mon| {
                                    mon.workspaces.iter().any(|ws| ws.has_window(next_to))
                                })
                                .unwrap();
                            (mon_idx, MonitorAddWindowTarget::NextTo(next_to))
                        }
                    }
                };
                let mon = &mut monitors[mon_idx];

                mon.add_window(
                    window,
                    target,
                    activate,
                    scrolling_width,
                    is_full_width,
                    is_floating,
                );

                if activate.map_smart(|| false) {
                    *active_monitor_idx = mon_idx;
                }

                // Set the default height for scrolling windows.
                if !is_floating {
                    if let Some(change) = scrolling_height {
                        let ws = mon
                            .workspaces
                            .iter_mut()
                            .find(|ws| ws.has_window(&id))
                            .unwrap();
                        ws.set_window_height(Some(&id), change);
                    }
                }

                Some(&mon.output)
            }
            MonitorSet::NoOutputs { workspaces } => {
                let (ws_idx, target) = match target {
                    AddWindowTarget::Auto => {
                        if workspaces.is_empty() {
                            workspaces.push(Workspace::new_no_outputs(
                                self.clock.clone(),
                                self.options.clone(),
                            ));
                        }

                        (0, WorkspaceAddWindowTarget::Auto)
                    }
                    AddWindowTarget::Output(_) => panic!(),
                    AddWindowTarget::Workspace(ws_id) => {
                        let ws_idx = workspaces.iter().position(|ws| ws.id() == ws_id).unwrap();
                        (ws_idx, WorkspaceAddWindowTarget::Auto)
                    }
                    AddWindowTarget::NextTo(next_to) => {
                        if self
                            .interactive_move
                            .as_ref()
                            .and_then(|move_| {
                                if let InteractiveMoveState::Moving(move_) = move_ {
                                    Some(move_)
                                } else {
                                    None
                                }
                            })
                            .filter(|move_| next_to == move_.tile.window().id())
                            .is_some()
                        {
                            // The next_to window is being interactively moved.
                            (0, WorkspaceAddWindowTarget::Auto)
                        } else {
                            let ws_idx = workspaces
                                .iter()
                                .position(|ws| ws.has_window(next_to))
                                .unwrap();
                            (ws_idx, WorkspaceAddWindowTarget::NextTo(next_to))
                        }
                    }
                };
                let ws = &mut workspaces[ws_idx];

                let tile = ws.make_tile(window);
                ws.add_tile(
                    tile,
                    target,
                    activate,
                    scrolling_width,
                    is_full_width,
                    is_floating,
                );

                // Set the default height for scrolling windows.
                if !is_floating {
                    if let Some(change) = scrolling_height {
                        ws.set_window_height(Some(&id), change);
                    }
                }

                None
            }
        }
    }

    pub fn remove_window(
        &mut self,
        window: &W::Id,
        transaction: Transaction,
    ) -> Option<RemovedTile<W>> {
        if let Some(state) = &self.interactive_move {
            match state {
                InteractiveMoveState::Starting { window_id, .. } => {
                    if window_id == window {
                        self.interactive_move_end(window);
                    }
                }
                InteractiveMoveState::Moving(move_) => {
                    if move_.tile.window().id() == window {
                        let Some(InteractiveMoveState::Moving(move_)) =
                            self.interactive_move.take()
                        else {
                            unreachable!()
                        };

                        if let MonitorSet::Normal { monitors, .. } = &mut self.monitor_set {
                            for mon in monitors {
                                mon.dnd_scroll_gesture_end();
                            }
                        }

                        // Unlock the view on the workspaces.
                        for ws in self.workspaces_mut() {
                            ws.dnd_scroll_gesture_end();
                        }

                        return Some(RemovedTile {
                            tile: move_.tile,
                            width: move_.width,
                            is_full_width: move_.is_full_width,
                            is_floating: false,
                        });
                    }
                }
            }
        }

        match &mut self.monitor_set {
            MonitorSet::Normal { monitors, .. } => {
                for mon in monitors {
                    for (idx, ws) in mon.workspaces.iter_mut().enumerate() {
                        if ws.has_window(window) {
                            let removed = ws.remove_tile(window, transaction);

                            // Clean up empty workspaces that are not active and not last.
                            if !ws.has_windows_or_name()
                                && idx != mon.active_workspace_idx
                                && idx != mon.workspaces.len() - 1
                                && mon.workspace_switch.is_none()
                            {
                                mon.workspaces.remove(idx);

                                if idx < mon.active_workspace_idx {
                                    mon.active_workspace_idx -= 1;
                                }
                            }

                            // Special case handling when empty_workspace_above_first is set and all
                            // workspaces are empty.
                            if mon.options.empty_workspace_above_first
                                && mon.workspaces.len() == 2
                                && mon.workspace_switch.is_none()
                            {
                                assert!(!mon.workspaces[0].has_windows_or_name());
                                assert!(!mon.workspaces[1].has_windows_or_name());
                                mon.workspaces.remove(1);
                                mon.active_workspace_idx = 0;
                            }
                            return Some(removed);
                        }
                    }
                }
            }
            MonitorSet::NoOutputs { workspaces, .. } => {
                for (idx, ws) in workspaces.iter_mut().enumerate() {
                    if ws.has_window(window) {
                        let removed = ws.remove_tile(window, transaction);

                        // Clean up empty workspaces.
                        if !ws.has_windows_or_name() {
                            workspaces.remove(idx);
                        }

                        return Some(removed);
                    }
                }
            }
        }

        None
    }

    pub fn descendants_added(&mut self, id: &W::Id) -> bool {
        for ws in self.workspaces_mut() {
            if ws.descendants_added(id) {
                return true;
            }
        }

        false
    }

    pub fn update_window(&mut self, window: &W::Id, serial: Option<Serial>) {
        if let Some(InteractiveMoveState::Moving(move_)) = &mut self.interactive_move {
            if move_.tile.window().id() == window {
                // Do this before calling update_window() so it can get up-to-date info.
                if let Some(serial) = serial {
                    move_.tile.window_mut().on_commit(serial);
                }

                move_.tile.update_window();
                return;
            }
        }

        match &mut self.monitor_set {
            MonitorSet::Normal { monitors, .. } => {
                for mon in monitors {
                    for ws in &mut mon.workspaces {
                        if ws.has_window(window) {
                            ws.update_window(window, serial);
                            return;
                        }
                    }
                }
            }
            MonitorSet::NoOutputs { workspaces, .. } => {
                for ws in workspaces {
                    if ws.has_window(window) {
                        ws.update_window(window, serial);
                        return;
                    }
                }
            }
        }
    }

    pub fn find_workspace_by_id(&self, id: WorkspaceId) -> Option<(usize, &Workspace<W>)> {
        match &self.monitor_set {
            MonitorSet::Normal { ref monitors, .. } => {
                for mon in monitors {
                    if let Some((index, workspace)) = mon
                        .workspaces
                        .iter()
                        .enumerate()
                        .find(|(_, w)| w.id() == id)
                    {
                        return Some((index, workspace));
                    }
                }
            }
            MonitorSet::NoOutputs { workspaces } => {
                if let Some((index, workspace)) =
                    workspaces.iter().enumerate().find(|(_, w)| w.id() == id)
                {
                    return Some((index, workspace));
                }
            }
        }

        None
    }

    pub fn find_workspace_by_name(&self, workspace_name: &str) -> Option<(usize, &Workspace<W>)> {
        match &self.monitor_set {
            MonitorSet::Normal { ref monitors, .. } => {
                for mon in monitors {
                    if let Some((index, workspace)) =
                        mon.workspaces.iter().enumerate().find(|(_, w)| {
                            w.name
                                .as_ref()
                                .is_some_and(|name| name.eq_ignore_ascii_case(workspace_name))
                        })
                    {
                        return Some((index, workspace));
                    }
                }
            }
            MonitorSet::NoOutputs { workspaces } => {
                if let Some((index, workspace)) = workspaces.iter().enumerate().find(|(_, w)| {
                    w.name
                        .as_ref()
                        .is_some_and(|name| name.eq_ignore_ascii_case(workspace_name))
                }) {
                    return Some((index, workspace));
                }
            }
        }

        None
    }

    pub fn find_workspace_by_ref(
        &mut self,
        reference: WorkspaceReference,
    ) -> Option<&mut Workspace<W>> {
        if let WorkspaceReference::Index(index) = reference {
            self.active_monitor().and_then(|m| {
                let index = index.saturating_sub(1) as usize;
                m.workspaces.get_mut(index)
            })
        } else {
            self.workspaces_mut().find(|ws| match &reference {
                WorkspaceReference::Name(ref_name) => ws
                    .name
                    .as_ref()
                    .is_some_and(|name| name.eq_ignore_ascii_case(ref_name)),
                WorkspaceReference::Id(id) => ws.id().get() == *id,
                WorkspaceReference::Index(_) => unreachable!(),
            })
        }
    }

    pub fn unname_workspace(&mut self, workspace_name: &str) {
        self.unname_workspace_by_ref(WorkspaceReference::Name(workspace_name.into()));
    }

    pub fn unname_workspace_by_ref(&mut self, reference: WorkspaceReference) {
        let id = self.find_workspace_by_ref(reference).map(|ws| ws.id());
        if let Some(id) = id {
            self.unname_workspace_by_id(id);
        }
    }

    pub fn unname_workspace_by_id(&mut self, id: WorkspaceId) {
        match &mut self.monitor_set {
            MonitorSet::Normal { monitors, .. } => {
                for mon in monitors {
                    if mon.unname_workspace(id) {
                        if mon.workspace_switch.is_none() {
                            mon.clean_up_workspaces();
                        }
                        return;
                    }
                }
            }
            MonitorSet::NoOutputs { workspaces } => {
                for (idx, ws) in workspaces.iter_mut().enumerate() {
                    if ws.id() == id {
                        ws.unname();

                        // Clean up empty workspaces.
                        if !ws.has_windows() {
                            workspaces.remove(idx);
                        }

                        return;
                    }
                }
            }
        }
    }

    pub fn find_window_and_output(&self, wl_surface: &WlSurface) -> Option<(&W, Option<&Output>)> {
        if let Some(InteractiveMoveState::Moving(move_)) = &self.interactive_move {
            if move_.tile.window().is_wl_surface(wl_surface) {
                return Some((move_.tile.window(), Some(&move_.output)));
            }
        }

        match &self.monitor_set {
            MonitorSet::Normal { monitors, .. } => {
                for mon in monitors {
                    for ws in &mon.workspaces {
                        if let Some(window) = ws.find_wl_surface(wl_surface) {
                            return Some((window, Some(&mon.output)));
                        }
                    }
                }
            }
            MonitorSet::NoOutputs { workspaces } => {
                for ws in workspaces {
                    if let Some(window) = ws.find_wl_surface(wl_surface) {
                        return Some((window, None));
                    }
                }
            }
        }

        None
    }

    pub fn find_window_and_output_mut(
        &mut self,
        wl_surface: &WlSurface,
    ) -> Option<(&mut W, Option<&Output>)> {
        if let Some(InteractiveMoveState::Moving(move_)) = &mut self.interactive_move {
            if move_.tile.window().is_wl_surface(wl_surface) {
                return Some((move_.tile.window_mut(), Some(&move_.output)));
            }
        }

        match &mut self.monitor_set {
            MonitorSet::Normal { monitors, .. } => {
                for mon in monitors {
                    for ws in &mut mon.workspaces {
                        if let Some(window) = ws.find_wl_surface_mut(wl_surface) {
                            return Some((window, Some(&mon.output)));
                        }
                    }
                }
            }
            MonitorSet::NoOutputs { workspaces } => {
                for ws in workspaces {
                    if let Some(window) = ws.find_wl_surface_mut(wl_surface) {
                        return Some((window, None));
                    }
                }
            }
        }

        None
    }

    /// Computes the window-geometry-relative target rect for popup unconstraining.
    ///
    /// We will try to fit popups inside this rect.
    pub fn popup_target_rect(&self, window: &W::Id) -> Rectangle<f64, Logical> {
        if let Some(InteractiveMoveState::Moving(move_)) = &self.interactive_move {
            if move_.tile.window().id() == window {
                // Follow the scrolling layout logic and fit the popup horizontally within the
                // window geometry.
                let width = move_.tile.window_size().w;
                let height = output_size(&move_.output).h;
                let mut target = Rectangle::from_size(Size::from((width, height)));
                // FIXME: ideally this shouldn't include the tile render offset, but the code
                // duplication would be a bit annoying for this edge case.
                target.loc.y -= move_.tile_render_location(1.).y;
                target.loc.y -= move_.tile.window_loc().y;
                return target;
            }
        }

        self.workspaces()
            .find_map(|(_, _, ws)| ws.popup_target_rect(window))
            .unwrap()
    }

    pub fn update_output_size(&mut self, output: &Output) {
        let _span = tracy_client::span!("Layout::update_output_size");

        let Some(mon) = self.monitor_for_output_mut(output) else {
            error!("monitor missing in update_output_size()");
            return;
        };

        mon.update_output_size();
    }

    pub fn scroll_amount_to_activate(&self, window: &W::Id) -> f64 {
        if let Some(InteractiveMoveState::Moving(move_)) = &self.interactive_move {
            if move_.tile.window().id() == window {
                return 0.;
            }
        }

        let MonitorSet::Normal { monitors, .. } = &self.monitor_set else {
            return 0.;
        };

        for mon in monitors {
            for ws in &mon.workspaces {
                if ws.has_window(window) {
                    return ws.scroll_amount_to_activate(window);
                }
            }
        }

        0.
    }

    pub fn should_trigger_focus_follows_mouse_on(&self, window: &W::Id) -> bool {
        // During an animation, it's easy to trigger focus-follows-mouse on the previous workspace,
        // especially when clicking to switch workspace on a bar of some kind. This cancels the
        // workspace switch, which is annoying and not intended.
        //
        // This function allows focus-follows-mouse to trigger only on the animation target
        // workspace.
        if let Some(InteractiveMoveState::Moving(move_)) = &self.interactive_move {
            if move_.tile.window().id() == window {
                return true;
            }
        }

        let MonitorSet::Normal { monitors, .. } = &self.monitor_set else {
            return true;
        };

        let (mon, ws_idx) = monitors
            .iter()
            .find_map(|mon| {
                mon.workspaces
                    .iter()
                    .position(|ws| ws.has_window(window))
                    .map(|ws_idx| (mon, ws_idx))
            })
            .unwrap();

        // During a gesture, focus-follows-mouse does not cause any unintended workspace switches.
        if let Some(WorkspaceSwitch::Gesture(_)) = mon.workspace_switch {
            return true;
        }

        ws_idx == mon.active_workspace_idx
    }

    pub fn activate_window(&mut self, window: &W::Id) {
        if let Some(InteractiveMoveState::Moving(move_)) = &self.interactive_move {
            if move_.tile.window().id() == window {
                return;
            }
        }

        let MonitorSet::Normal {
            monitors,
            active_monitor_idx,
            ..
        } = &mut self.monitor_set
        else {
            return;
        };

        for (monitor_idx, mon) in monitors.iter_mut().enumerate() {
            for (workspace_idx, ws) in mon.workspaces.iter_mut().enumerate() {
                if ws.activate_window(window) {
                    *active_monitor_idx = monitor_idx;

                    // If currently in the middle of a vertical swipe between the target workspace
                    // and some other, don't switch the workspace.
                    match &mon.workspace_switch {
                        Some(WorkspaceSwitch::Gesture(gesture))
                            if gesture.current_idx.floor() == workspace_idx as f64
                                || gesture.current_idx.ceil() == workspace_idx as f64 => {}
                        _ => mon.switch_workspace(workspace_idx),
                    }

                    return;
                }
            }
        }
    }

    pub fn activate_window_without_raising(&mut self, window: &W::Id) {
        if let Some(InteractiveMoveState::Moving(move_)) = &self.interactive_move {
            if move_.tile.window().id() == window {
                return;
            }
        }

        let MonitorSet::Normal {
            monitors,
            active_monitor_idx,
            ..
        } = &mut self.monitor_set
        else {
            return;
        };

        for (monitor_idx, mon) in monitors.iter_mut().enumerate() {
            for (workspace_idx, ws) in mon.workspaces.iter_mut().enumerate() {
                if ws.activate_window_without_raising(window) {
                    *active_monitor_idx = monitor_idx;

                    // If currently in the middle of a vertical swipe between the target workspace
                    // and some other, don't switch the workspace.
                    match &mon.workspace_switch {
                        Some(WorkspaceSwitch::Gesture(gesture))
                            if gesture.current_idx.floor() == workspace_idx as f64
                                || gesture.current_idx.ceil() == workspace_idx as f64 => {}
                        _ => mon.switch_workspace(workspace_idx),
                    }

                    return;
                }
            }
        }
    }

    pub fn active_output(&self) -> Option<&Output> {
        let MonitorSet::Normal {
            monitors,
            active_monitor_idx,
            ..
        } = &self.monitor_set
        else {
            return None;
        };

        Some(&monitors[*active_monitor_idx].output)
    }

    pub fn active_workspace(&self) -> Option<&Workspace<W>> {
        let MonitorSet::Normal {
            monitors,
            active_monitor_idx,
            ..
        } = &self.monitor_set
        else {
            return None;
        };

        let mon = &monitors[*active_monitor_idx];
        Some(&mon.workspaces[mon.active_workspace_idx])
    }

    pub fn active_workspace_mut(&mut self) -> Option<&mut Workspace<W>> {
        let MonitorSet::Normal {
            monitors,
            active_monitor_idx,
            ..
        } = &mut self.monitor_set
        else {
            return None;
        };

        let mon = &mut monitors[*active_monitor_idx];
        Some(&mut mon.workspaces[mon.active_workspace_idx])
    }

    pub fn windows_for_output(&self, output: &Output) -> impl Iterator<Item = &W> + '_ {
        let MonitorSet::Normal { monitors, .. } = &self.monitor_set else {
            panic!()
        };

        let moving_window = self
            .interactive_move
            .as_ref()
            .and_then(|x| x.moving())
            .filter(|move_| move_.output == *output)
            .map(|move_| move_.tile.window())
            .into_iter();

        let mon = monitors.iter().find(|mon| &mon.output == output).unwrap();
        let mon_windows = mon.workspaces.iter().flat_map(|ws| ws.windows());

        moving_window.chain(mon_windows)
    }

    pub fn windows_for_output_mut(&mut self, output: &Output) -> impl Iterator<Item = &mut W> + '_ {
        let MonitorSet::Normal { monitors, .. } = &mut self.monitor_set else {
            panic!()
        };

        let moving_window = self
            .interactive_move
            .as_mut()
            .and_then(|x| x.moving_mut())
            .filter(|move_| move_.output == *output)
            .map(|move_| move_.tile.window_mut())
            .into_iter();

        let mon = monitors
            .iter_mut()
            .find(|mon| &mon.output == output)
            .unwrap();
        let mon_windows = mon.workspaces.iter_mut().flat_map(|ws| ws.windows_mut());

        moving_window.chain(mon_windows)
    }

    pub fn with_windows(&self, mut f: impl FnMut(&W, Option<&Output>, Option<WorkspaceId>)) {
        if let Some(InteractiveMoveState::Moving(move_)) = &self.interactive_move {
            f(move_.tile.window(), Some(&move_.output), None);
        }

        match &self.monitor_set {
            MonitorSet::Normal { monitors, .. } => {
                for mon in monitors {
                    for ws in &mon.workspaces {
                        for win in ws.windows() {
                            f(win, Some(&mon.output), Some(ws.id()));
                        }
                    }
                }
            }
            MonitorSet::NoOutputs { workspaces } => {
                for ws in workspaces {
                    for win in ws.windows() {
                        f(win, None, Some(ws.id()));
                    }
                }
            }
        }
    }

    pub fn with_windows_mut(&mut self, mut f: impl FnMut(&mut W, Option<&Output>)) {
        if let Some(InteractiveMoveState::Moving(move_)) = &mut self.interactive_move {
            f(move_.tile.window_mut(), Some(&move_.output));
        }

        match &mut self.monitor_set {
            MonitorSet::Normal { monitors, .. } => {
                for mon in monitors {
                    for ws in &mut mon.workspaces {
                        for win in ws.windows_mut() {
                            f(win, Some(&mon.output));
                        }
                    }
                }
            }
            MonitorSet::NoOutputs { workspaces } => {
                for ws in workspaces {
                    for win in ws.windows_mut() {
                        f(win, None);
                    }
                }
            }
        }
    }

    fn active_monitor(&mut self) -> Option<&mut Monitor<W>> {
        let MonitorSet::Normal {
            monitors,
            active_monitor_idx,
            ..
        } = &mut self.monitor_set
        else {
            return None;
        };

        Some(&mut monitors[*active_monitor_idx])
    }

    pub fn active_monitor_ref(&self) -> Option<&Monitor<W>> {
        let MonitorSet::Normal {
            monitors,
            active_monitor_idx,
            ..
        } = &self.monitor_set
        else {
            return None;
        };

        Some(&monitors[*active_monitor_idx])
    }

    pub fn monitor_for_output(&self, output: &Output) -> Option<&Monitor<W>> {
        let MonitorSet::Normal { monitors, .. } = &self.monitor_set else {
            return None;
        };

        monitors.iter().find(|mon| &mon.output == output)
    }

    pub fn monitor_for_output_mut(&mut self, output: &Output) -> Option<&mut Monitor<W>> {
        let MonitorSet::Normal { monitors, .. } = &mut self.monitor_set else {
            return None;
        };

        monitors.iter_mut().find(|mon| &mon.output == output)
    }

    pub fn monitor_for_workspace(&self, workspace_name: &str) -> Option<&Monitor<W>> {
        let MonitorSet::Normal { monitors, .. } = &self.monitor_set else {
            return None;
        };

        monitors.iter().find(|monitor| {
            monitor.workspaces.iter().any(|ws| {
                ws.name
                    .as_ref()
                    .is_some_and(|name| name.eq_ignore_ascii_case(workspace_name))
            })
        })
    }

    pub fn outputs(&self) -> impl Iterator<Item = &Output> + '_ {
        let monitors = if let MonitorSet::Normal { monitors, .. } = &self.monitor_set {
            &monitors[..]
        } else {
            &[][..]
        };

        monitors.iter().map(|mon| &mon.output)
    }

    pub fn move_left(&mut self) {
        let Some(workspace) = self.active_workspace_mut() else {
            return;
        };
        workspace.move_left();
    }

    pub fn move_right(&mut self) {
        let Some(workspace) = self.active_workspace_mut() else {
            return;
        };
        workspace.move_right();
    }

    pub fn move_column_to_first(&mut self) {
        let Some(workspace) = self.active_workspace_mut() else {
            return;
        };
        workspace.move_column_to_first();
    }

    pub fn move_column_to_last(&mut self) {
        let Some(workspace) = self.active_workspace_mut() else {
            return;
        };
        workspace.move_column_to_last();
    }

    pub fn move_column_left_or_to_output(&mut self, output: &Output) -> bool {
        if let Some(workspace) = self.active_workspace_mut() {
            if workspace.move_left() {
                return false;
            }
        }

        self.move_column_to_output(output, None, true);
        true
    }

    pub fn move_column_right_or_to_output(&mut self, output: &Output) -> bool {
        if let Some(workspace) = self.active_workspace_mut() {
            if workspace.move_right() {
                return false;
            }
        }

        self.move_column_to_output(output, None, true);
        true
    }

    pub fn move_column_to_index(&mut self, index: usize) {
        let Some(workspace) = self.active_workspace_mut() else {
            return;
        };
        workspace.move_column_to_index(index);
    }

    pub fn move_down(&mut self) -> bool {
        let Some(workspace) = self.active_workspace_mut() else {
            return false;
        };
        workspace.move_down()
    }

    pub fn move_up(&mut self) -> bool {
        let Some(workspace) = self.active_workspace_mut() else {
            return false;
        };
        workspace.move_up()
    }

    pub fn move_down_or_to_workspace_down(&mut self) -> bool {
        let Some(monitor) = self.active_monitor() else {
            return false;
        };
        monitor.move_down_or_to_workspace_down()
    }

    pub fn move_up_or_to_workspace_up(&mut self) -> bool {
        let Some(monitor) = self.active_monitor() else {
            return false;
        };
        monitor.move_up_or_to_workspace_up()
    }

    pub fn consume_or_expel_window_left(&mut self, window: Option<&W::Id>) {
        if let Some(InteractiveMoveState::Moving(move_)) = &mut self.interactive_move {
            if window.is_none() || window == Some(move_.tile.window().id()) {
                return;
            }
        }

        let workspace = if let Some(window) = window {
            Some(
                self.workspaces_mut()
                    .find(|ws| ws.has_window(window))
                    .unwrap(),
            )
        } else {
            self.active_workspace_mut()
        };

        let Some(workspace) = workspace else {
            return;
        };
        workspace.consume_or_expel_window_left(window);
    }

    pub fn consume_or_expel_window_right(&mut self, window: Option<&W::Id>) {
        if let Some(InteractiveMoveState::Moving(move_)) = &mut self.interactive_move {
            if window.is_none() || window == Some(move_.tile.window().id()) {
                return;
            }
        }

        let workspace = if let Some(window) = window {
            Some(
                self.workspaces_mut()
                    .find(|ws| ws.has_window(window))
                    .unwrap(),
            )
        } else {
            self.active_workspace_mut()
        };

        let Some(workspace) = workspace else {
            return;
        };
        workspace.consume_or_expel_window_right(window);
    }

    pub fn focus_left(&mut self) {
        let Some(workspace) = self.active_workspace_mut() else {
            return;
        };
        workspace.focus_left();
    }

    pub fn focus_right(&mut self) {
        let Some(workspace) = self.active_workspace_mut() else {
            return;
        };
        workspace.focus_right();
    }

    pub fn focus_column_first(&mut self) {
        let Some(workspace) = self.active_workspace_mut() else {
            return;
        };
        workspace.focus_column_first();
    }

    pub fn focus_column_last(&mut self) {
        let Some(workspace) = self.active_workspace_mut() else {
            return;
        };
        workspace.focus_column_last();
    }

    pub fn focus_column_right_or_first(&mut self) {
        let Some(workspace) = self.active_workspace_mut() else {
            return;
        };
        workspace.focus_column_right_or_first();
    }

    pub fn focus_column_left_or_last(&mut self) {
        let Some(workspace) = self.active_workspace_mut() else {
            return;
        };
        workspace.focus_column_left_or_last();
    }

    pub fn focus_column(&mut self, index: usize) {
        let Some(workspace) = self.active_workspace_mut() else {
            return;
        };
        workspace.focus_column(index);
    }

    pub fn focus_window_up_or_output(&mut self, output: &Output) -> bool {
        if let Some(workspace) = self.active_workspace_mut() {
            if workspace.focus_up() {
                return false;
            }
        }

        self.focus_output(output);
        true
    }

    pub fn focus_window_down_or_output(&mut self, output: &Output) -> bool {
        if let Some(workspace) = self.active_workspace_mut() {
            if workspace.focus_down() {
                return false;
            }
        }

        self.focus_output(output);
        true
    }

    pub fn focus_column_left_or_output(&mut self, output: &Output) -> bool {
        if let Some(workspace) = self.active_workspace_mut() {
            if workspace.focus_left() {
                return false;
            }
        }

        self.focus_output(output);
        true
    }

    pub fn focus_column_right_or_output(&mut self, output: &Output) -> bool {
        if let Some(workspace) = self.active_workspace_mut() {
            if workspace.focus_right() {
                return false;
            }
        }

        self.focus_output(output);
        true
    }

    pub fn focus_window_in_column(&mut self, index: u8) {
        let Some(workspace) = self.active_workspace_mut() else {
            return;
        };
        workspace.focus_window_in_column(index);
    }

    pub fn focus_down(&mut self) {
        let Some(workspace) = self.active_workspace_mut() else {
            return;
        };
        workspace.focus_down();
    }

    pub fn focus_up(&mut self) {
        let Some(workspace) = self.active_workspace_mut() else {
            return;
        };
        workspace.focus_up();
    }

    pub fn focus_down_or_left(&mut self) {
        let Some(workspace) = self.active_workspace_mut() else {
            return;
        };
        workspace.focus_down_or_left();
    }

    pub fn focus_down_or_right(&mut self) {
        let Some(workspace) = self.active_workspace_mut() else {
            return;
        };
        workspace.focus_down_or_right();
    }

    pub fn focus_up_or_left(&mut self) {
        let Some(workspace) = self.active_workspace_mut() else {
            return;
        };
        workspace.focus_up_or_left();
    }

    pub fn focus_up_or_right(&mut self) {
        let Some(workspace) = self.active_workspace_mut() else {
            return;
        };
        workspace.focus_up_or_right();
    }

    pub fn focus_window_or_workspace_down(&mut self) -> bool {
        let Some(monitor) = self.active_monitor() else {
            return false;
        };
        monitor.focus_window_or_workspace_down()
    }

    pub fn focus_window_or_workspace_up(&mut self) -> bool {
        let Some(monitor) = self.active_monitor() else {
            return false;
        };
        monitor.focus_window_or_workspace_up()
    }

    pub fn focus_window_top(&mut self) {
        let Some(workspace) = self.active_workspace_mut() else {
            return;
        };
        workspace.focus_window_top();
    }

    pub fn focus_window_bottom(&mut self) {
        let Some(workspace) = self.active_workspace_mut() else {
            return;
        };
        workspace.focus_window_bottom();
    }

    pub fn focus_window_down_or_top(&mut self) {
        let Some(workspace) = self.active_workspace_mut() else {
            return;
        };
        workspace.focus_window_down_or_top();
    }

    pub fn focus_window_up_or_bottom(&mut self) {
        let Some(workspace) = self.active_workspace_mut() else {
            return;
        };
        workspace.focus_window_up_or_bottom();
    }

    pub fn move_to_workspace_up(&mut self) {
        let Some(monitor) = self.active_monitor() else {
            return;
        };
        monitor.move_to_workspace_up();
    }

    pub fn move_to_workspace_down(&mut self) {
        let Some(monitor) = self.active_monitor() else {
            return;
        };
        monitor.move_to_workspace_down();
    }

    pub fn move_to_workspace(
        &mut self,
        window: Option<&W::Id>,
        idx: usize,
        activate: ActivateWindow,
    ) {
        if let Some(InteractiveMoveState::Moving(move_)) = &mut self.interactive_move {
            if window.is_none() || window == Some(move_.tile.window().id()) {
                return;
            }
        }

        let monitor = if let Some(window) = window {
            match &mut self.monitor_set {
                MonitorSet::Normal { monitors, .. } => monitors
                    .iter_mut()
                    .find(|mon| mon.has_window(window))
                    .unwrap(),
                MonitorSet::NoOutputs { .. } => {
                    return;
                }
            }
        } else {
            let Some(monitor) = self.active_monitor() else {
                return;
            };
            monitor
        };
        monitor.move_to_workspace(window, idx, activate);
    }

<<<<<<< HEAD
    pub fn focus_window_or_workspace_up_or_output(&mut self, output: &Output) -> bool {
        if self.focus_window_or_workspace_up() {
            true
        } else {
            self.focus_output(output);
            false
        }
    }

    pub fn focus_window_or_workspace_down_or_output(&mut self, output: &Output) -> bool {
        if self.focus_window_or_workspace_down() {
            true
        } else {
            self.focus_output(output);
            false
        }
    }

    pub fn move_window_up_or_to_output(&mut self, output: &Output) -> bool {
        if self.move_up() {
            true
        } else {
            self.move_to_output(None, output, None, ActivateWindow::Smart);
            false
        }
    }

    pub fn move_window_down_or_to_output(&mut self, output: &Output) -> bool {
        if self.move_down() {
            true
        } else {
            self.move_to_output(None, output, None, ActivateWindow::Smart);
            false
        }
    }

    pub fn move_window_up_or_to_workspace_up_or_to_output(&mut self, output: &Output) -> bool {
        if self.move_up_or_to_workspace_up() {
            true
        } else {
            self.move_to_output(None, output, None, ActivateWindow::Smart);
            false
        }
    }

    pub fn move_window_down_or_to_workspace_down_or_to_output(&mut self, output: &Output) -> bool {
        if self.move_down_or_to_workspace_down() {
            true
        } else {
            self.move_to_output(None, output, None, ActivateWindow::Smart);
            false
        }
    }

    pub fn move_column_to_workspace_up(&mut self) {
=======
    pub fn move_column_to_workspace_up(&mut self, activate: bool) {
>>>>>>> 37458d94
        let Some(monitor) = self.active_monitor() else {
            return;
        };
        monitor.move_column_to_workspace_up(activate);
    }

    pub fn move_column_to_workspace_down(&mut self, activate: bool) {
        let Some(monitor) = self.active_monitor() else {
            return;
        };
        monitor.move_column_to_workspace_down(activate);
    }

    pub fn move_column_to_workspace(&mut self, idx: usize, activate: bool) {
        let Some(monitor) = self.active_monitor() else {
            return;
        };
        monitor.move_column_to_workspace(idx, activate);
    }

    pub fn switch_workspace_up(&mut self) {
        let Some(monitor) = self.active_monitor() else {
            return;
        };
        monitor.switch_workspace_up();
    }

    pub fn switch_workspace_down(&mut self) {
        let Some(monitor) = self.active_monitor() else {
            return;
        };
        monitor.switch_workspace_down();
    }

    pub fn switch_workspace(&mut self, idx: usize) {
        let Some(monitor) = self.active_monitor() else {
            return;
        };
        monitor.switch_workspace(idx);
    }

    pub fn switch_workspace_auto_back_and_forth(&mut self, idx: usize) {
        let Some(monitor) = self.active_monitor() else {
            return;
        };
        monitor.switch_workspace_auto_back_and_forth(idx);
    }

    pub fn switch_workspace_previous(&mut self) {
        let Some(monitor) = self.active_monitor() else {
            return;
        };
        monitor.switch_workspace_previous();
    }

    pub fn consume_into_column(&mut self) {
        let Some(workspace) = self.active_workspace_mut() else {
            return;
        };
        workspace.consume_into_column();
    }

    pub fn expel_from_column(&mut self) {
        let Some(workspace) = self.active_workspace_mut() else {
            return;
        };
        workspace.expel_from_column();
    }

    pub fn swap_window_in_direction(&mut self, direction: ScrollDirection) {
        let Some(workspace) = self.active_workspace_mut() else {
            return;
        };
        workspace.swap_window_in_direction(direction);
    }

    pub fn toggle_column_tabbed_display(&mut self) {
        let Some(workspace) = self.active_workspace_mut() else {
            return;
        };
        workspace.toggle_column_tabbed_display();
    }

    pub fn set_column_display(&mut self, display: ColumnDisplay) {
        let Some(workspace) = self.active_workspace_mut() else {
            return;
        };
        workspace.set_column_display(display);
    }

    pub fn center_column(&mut self) {
        let Some(workspace) = self.active_workspace_mut() else {
            return;
        };
        workspace.center_column();
    }

    pub fn center_window(&mut self, id: Option<&W::Id>) {
        if let Some(InteractiveMoveState::Moving(move_)) = &mut self.interactive_move {
            if id.is_none() || id == Some(move_.tile.window().id()) {
                return;
            }
        }

        let workspace = if let Some(id) = id {
            Some(self.workspaces_mut().find(|ws| ws.has_window(id)).unwrap())
        } else {
            self.active_workspace_mut()
        };

        let Some(workspace) = workspace else {
            return;
        };
        workspace.center_window(id);
    }

    pub fn center_visible_columns(&mut self) {
        let Some(workspace) = self.active_workspace_mut() else {
            return;
        };
        workspace.center_visible_columns();
    }

    pub fn focus(&self) -> Option<&W> {
        self.focus_with_output().map(|(win, _out)| win)
    }

    pub fn focus_with_output(&self) -> Option<(&W, &Output)> {
        if let Some(InteractiveMoveState::Moving(move_)) = &self.interactive_move {
            return Some((move_.tile.window(), &move_.output));
        }

        let MonitorSet::Normal {
            monitors,
            active_monitor_idx,
            ..
        } = &self.monitor_set
        else {
            return None;
        };

        let mon = &monitors[*active_monitor_idx];
        mon.active_window().map(|win| (win, &mon.output))
    }

    pub fn interactive_moved_window_under(
        &self,
        output: &Output,
        pos_within_output: Point<f64, Logical>,
    ) -> Option<(&W, HitType)> {
        if let Some(InteractiveMoveState::Moving(move_)) = &self.interactive_move {
            if move_.output == *output {
                if self.overview_progress.is_some() {
                    let zoom = self.overview_zoom();
                    let tile_pos = move_.tile_render_location(zoom);
                    let pos_within_tile = (pos_within_output - tile_pos).downscale(zoom);
                    // During the overview animation, we cannot do input hits because we cannot
                    // really represent scaled windows properly.
                    let (win, hit) =
                        HitType::hit_tile(&move_.tile, Point::from((0., 0.)), pos_within_tile)?;
                    Some((win, hit.to_activate()))
                } else {
                    let tile_pos = move_.tile_render_location(1.);
                    HitType::hit_tile(&move_.tile, tile_pos, pos_within_output)
                }
            } else {
                None
            }
        } else {
            None
        }
    }

    /// Returns the window under the cursor and the hit type.
    pub fn window_under(
        &self,
        output: &Output,
        pos_within_output: Point<f64, Logical>,
    ) -> Option<(&W, HitType)> {
        let MonitorSet::Normal { monitors, .. } = &self.monitor_set else {
            return None;
        };

        let mon = monitors.iter().find(|mon| &mon.output == output)?;
        mon.window_under(pos_within_output)
    }

    pub fn resize_edges_under(
        &self,
        output: &Output,
        pos_within_output: Point<f64, Logical>,
    ) -> Option<ResizeEdge> {
        let MonitorSet::Normal { monitors, .. } = &self.monitor_set else {
            return None;
        };

        let mon = monitors.iter().find(|mon| &mon.output == output)?;
        mon.resize_edges_under(pos_within_output)
    }

    pub fn workspace_under(
        &self,
        extended_bounds: bool,
        output: &Output,
        pos_within_output: Point<f64, Logical>,
    ) -> Option<&Workspace<W>> {
        if self
            .interactive_moved_window_under(output, pos_within_output)
            .is_some()
        {
            return None;
        }

        let MonitorSet::Normal { monitors, .. } = &self.monitor_set else {
            return None;
        };

        let mon = monitors.iter().find(|mon| &mon.output == output)?;
        if extended_bounds {
            mon.workspace_under(pos_within_output).map(|(ws, _)| ws)
        } else {
            mon.workspace_under_narrow(pos_within_output)
        }
    }

    pub fn overview_zoom(&self) -> f64 {
        let progress = self.overview_progress.as_ref().map(|p| p.value());
        compute_overview_zoom(&self.options, progress)
    }

    #[cfg(test)]
    fn verify_invariants(&self) {
        use std::collections::HashSet;

        use approx::assert_abs_diff_eq;

        use crate::layout::monitor::WorkspaceSwitch;

        let zoom = self.overview_zoom();

        let mut move_win_id = None;
        if let Some(state) = &self.interactive_move {
            match state {
                InteractiveMoveState::Starting {
                    window_id,
                    pointer_delta: _,
                    pointer_ratio_within_window: _,
                } => {
                    assert!(
                        self.has_window(window_id),
                        "interactive move must be on an existing window"
                    );
                    move_win_id = Some(window_id.clone());
                }
                InteractiveMoveState::Moving(move_) => {
                    assert_eq!(self.clock, move_.tile.clock);
                    assert!(!move_.tile.window().is_pending_fullscreen());

                    move_.tile.verify_invariants();

                    let scale = move_.output.current_scale().fractional_scale();
                    let options = Options::clone(&self.options).adjusted_for_scale(scale);
                    assert_eq!(
                        &*move_.tile.options, &options,
                        "interactive moved tile options must be \
                         base options adjusted for output scale"
                    );

                    let tile_pos = move_.tile_render_location(zoom);
                    let rounded_pos = tile_pos.to_physical_precise_round(scale).to_logical(scale);

                    // Tile position must be rounded to physical pixels.
                    assert_abs_diff_eq!(tile_pos.x, rounded_pos.x, epsilon = 1e-5);
                    assert_abs_diff_eq!(tile_pos.y, rounded_pos.y, epsilon = 1e-5);

                    if let Some(alpha) = &move_.tile.alpha_animation {
                        if move_.is_floating {
                            assert_eq!(
                                alpha.anim.to(),
                                1.,
                                "interactively moved floating tile can animate alpha only to 1"
                            );

                            assert!(
                                !alpha.hold_after_done,
                                "interactively moved floating tile \
                                 cannot have held alpha animation"
                            );
                        } else {
                            assert_ne!(
                                alpha.anim.to(),
                                1.,
                                "interactively moved scrolling tile must animate alpha to not 1"
                            );

                            assert!(
                                alpha.hold_after_done,
                                "interactively moved scrolling tile \
                                 must have held alpha animation"
                            );
                        }
                    }
                }
            }
        }

        let mut seen_workspace_id = HashSet::new();
        let mut seen_workspace_name = Vec::<String>::new();

        let (monitors, &primary_idx, &active_monitor_idx) = match &self.monitor_set {
            MonitorSet::Normal {
                monitors,
                primary_idx,
                active_monitor_idx,
            } => (monitors, primary_idx, active_monitor_idx),
            MonitorSet::NoOutputs { workspaces } => {
                for workspace in workspaces {
                    assert!(
                        workspace.has_windows_or_name(),
                        "with no outputs there cannot be empty unnamed workspaces"
                    );

                    assert_eq!(self.clock, workspace.clock);

                    assert_eq!(
                        workspace.base_options, self.options,
                        "workspace base options must be synchronized with layout"
                    );

                    let options = Options::clone(&workspace.base_options)
                        .adjusted_for_scale(workspace.scale().fractional_scale());
                    assert_eq!(
                        &*workspace.options, &options,
                        "workspace options must be base options adjusted for workspace scale"
                    );

                    assert!(
                        seen_workspace_id.insert(workspace.id()),
                        "workspace id must be unique"
                    );

                    if let Some(name) = &workspace.name {
                        assert!(
                            !seen_workspace_name
                                .iter()
                                .any(|n| n.eq_ignore_ascii_case(name)),
                            "workspace name must be unique"
                        );
                        seen_workspace_name.push(name.clone());
                    }

                    workspace.verify_invariants(move_win_id.as_ref());
                }

                return;
            }
        };

        assert!(primary_idx < monitors.len());
        assert!(active_monitor_idx < monitors.len());

        let mut saw_view_offset_gesture = false;

        for (idx, monitor) in monitors.iter().enumerate() {
            assert!(
                !monitor.workspaces.is_empty(),
                "monitor must have at least one workspace"
            );
            assert!(monitor.active_workspace_idx < monitor.workspaces.len());

            assert_eq!(self.clock, monitor.clock);
            assert_eq!(
                monitor.options, self.options,
                "monitor options must be synchronized with layout"
            );

            assert_eq!(self.overview_open, monitor.overview_open);
            assert_eq!(
                self.overview_progress.as_ref().map(|p| p.value()),
                monitor.overview_progress_value()
            );

            if let Some(WorkspaceSwitch::Animation(anim)) = &monitor.workspace_switch {
                let before_idx = anim.from() as usize;
                let after_idx = anim.to() as usize;

                assert!(before_idx < monitor.workspaces.len());
                assert!(after_idx < monitor.workspaces.len());
            }

            if idx == primary_idx {
                for ws in &monitor.workspaces {
                    if ws.original_output.matches(&monitor.output) {
                        // This is the primary monitor's own workspace.
                        continue;
                    }

                    let own_monitor_exists = monitors
                        .iter()
                        .any(|m| ws.original_output.matches(&m.output));
                    assert!(
                        !own_monitor_exists,
                        "primary monitor cannot have workspaces for which their own monitor exists"
                    );
                }
            } else {
                assert!(
                    monitor
                        .workspaces
                        .iter()
                        .any(|workspace| workspace.original_output.matches(&monitor.output)),
                    "secondary monitor must not have any non-own workspaces"
                );
            }

            assert!(
                !monitor.workspaces.last().unwrap().has_windows(),
                "monitor must have an empty workspace in the end"
            );
            if monitor.options.empty_workspace_above_first {
                assert!(
                    !monitor.workspaces.first().unwrap().has_windows(),
                    "first workspace must be empty when empty_workspace_above_first is set"
                )
            }

            assert!(
                monitor.workspaces.last().unwrap().name.is_none(),
                "monitor must have an unnamed workspace in the end"
            );
            if monitor.options.empty_workspace_above_first {
                assert!(
                    monitor.workspaces.first().unwrap().name.is_none(),
                    "first workspace must be unnamed when empty_workspace_above_first is set"
                )
            }

            if monitor.options.empty_workspace_above_first {
                assert!(
                    monitor.workspaces.len() != 2,
                    "if empty_workspace_above_first is set there must be just 1 or 3+ workspaces"
                )
            }

            // If there's no workspace switch in progress, there can't be any non-last non-active
            // empty workspaces. If empty_workspace_above_first is set then the first workspace
            // will be empty too.
            let pre_skip = if monitor.options.empty_workspace_above_first {
                1
            } else {
                0
            };
            if monitor.workspace_switch.is_none() {
                for (idx, ws) in monitor
                    .workspaces
                    .iter()
                    .enumerate()
                    .skip(pre_skip)
                    .rev()
                    // skip last
                    .skip(1)
                {
                    if idx != monitor.active_workspace_idx {
                        assert!(
                            ws.has_windows_or_name(),
                            "non-active workspace can't be empty and unnamed except the last one"
                        );
                    }
                }
            }

            // FIXME: verify that primary doesn't have any workspaces for which their own monitor
            // exists.

            for workspace in &monitor.workspaces {
                assert_eq!(self.clock, workspace.clock);

                assert_eq!(
                    monitor.scale().integer_scale(),
                    workspace.scale().integer_scale()
                );
                assert_eq!(
                    monitor.scale().fractional_scale(),
                    workspace.scale().fractional_scale()
                );
                assert_eq!(monitor.view_size(), workspace.view_size());
                assert_eq!(monitor.working_area(), workspace.working_area());

                assert_eq!(
                    workspace.base_options, self.options,
                    "workspace options must be synchronized with layout"
                );

                let options = Options::clone(&workspace.base_options)
                    .adjusted_for_scale(workspace.scale().fractional_scale());
                assert_eq!(
                    &*workspace.options, &options,
                    "workspace options must be base options adjusted for workspace scale"
                );

                assert!(
                    seen_workspace_id.insert(workspace.id()),
                    "workspace id must be unique"
                );

                if let Some(name) = &workspace.name {
                    assert!(
                        !seen_workspace_name
                            .iter()
                            .any(|n| n.eq_ignore_ascii_case(name)),
                        "workspace name must be unique"
                    );
                    seen_workspace_name.push(name.clone());
                }

                workspace.verify_invariants(move_win_id.as_ref());

                let has_view_offset_gesture = workspace.scrolling().view_offset().is_gesture();
                if self.dnd.is_some() || self.interactive_move.is_some() {
                    // We'd like to check that all workspaces have the gesture here, furthermore we
                    // want to check that they have the gesture only if the interactive move
                    // targets the scrolling layout. However, we cannot do that because we start
                    // and stop the gesture lazily. Otherwise the gesture code would pollute a lot
                    // of places like adding new workspaces, implicitly moving windows between
                    // floating and tiling on fullscreen, etc.
                    //
                    // assert!(
                    //     has_view_offset_gesture,
                    //     "during an interactive move in the scrolling layout, \
                    //      all workspaces should be in a view offset gesture"
                    // );
                } else if saw_view_offset_gesture {
                    assert!(
                        !has_view_offset_gesture,
                        "only one workspace can have an ongoing view offset gesture"
                    );
                }
                saw_view_offset_gesture = has_view_offset_gesture;
            }

            let scale = monitor.scale().fractional_scale();
            let iter = monitor.workspaces_with_render_geo();
            for (_ws, ws_geo) in iter {
                let pos = ws_geo.loc;
                let rounded_pos = pos.to_physical_precise_round(scale).to_logical(scale);

                // Workspace positions must be rounded to physical pixels.
                assert_abs_diff_eq!(pos.x, rounded_pos.x, epsilon = 1e-5);
                assert_abs_diff_eq!(pos.y, rounded_pos.y, epsilon = 1e-5);
            }
        }
    }

    pub fn advance_animations(&mut self) {
        let _span = tracy_client::span!("Layout::advance_animations");

        let mut dnd_scroll = None;
        let mut is_dnd = false;
        if let Some(dnd) = &self.dnd {
            dnd_scroll = Some((dnd.output.clone(), dnd.pointer_pos_within_output, true));
            is_dnd = true;
        }

        if let Some(InteractiveMoveState::Moving(move_)) = &mut self.interactive_move {
            move_.tile.advance_animations();

            if dnd_scroll.is_none() {
                dnd_scroll = Some((
                    move_.output.clone(),
                    move_.pointer_pos_within_output,
                    !move_.is_floating,
                ));
            }
        }

        let is_overview_open = self.overview_open;

        // Scroll the view if needed.
        if let Some((output, pos_within_output, is_scrolling)) = dnd_scroll {
            if let Some(mon) = self.monitor_for_output_mut(&output) {
                let mut scrolled = false;

                let zoom = mon.overview_zoom();
                scrolled |= mon.dnd_scroll_gesture_scroll(pos_within_output, 1. / zoom);

                if is_scrolling {
                    if let Some((ws, geo)) = mon.workspace_under(pos_within_output) {
                        let ws_id = ws.id();
                        let ws = mon
                            .workspaces
                            .iter_mut()
                            .find(|ws| ws.id() == ws_id)
                            .unwrap();
                        // As far as the DnD scroll gesture is concerned, the workspace spans across
                        // the whole monitor horizontally.
                        let ws_pos = Point::from((0., geo.loc.y));
                        scrolled |=
                            ws.dnd_scroll_gesture_scroll(pos_within_output - ws_pos, 1. / zoom);
                    }
                }

                if scrolled {
                    // Don't trigger DnD hold while scrolling.
                    if let Some(dnd) = &mut self.dnd {
                        dnd.hold = None;
                    }
                } else if is_dnd {
                    let target = mon
                        .window_under(pos_within_output)
                        .map(|(win, _)| DndHoldTarget::Window(win.id().clone()))
                        .or_else(|| {
                            mon.workspace_under_narrow(pos_within_output)
                                .map(|ws| DndHoldTarget::Workspace(ws.id()))
                        });

                    let dnd = self.dnd.as_mut().unwrap();
                    if let Some(target) = target {
                        let now = self.clock.now_unadjusted();
                        let start_time = if let Some(hold) = &mut dnd.hold {
                            if hold.target != target {
                                hold.start_time = now;
                            }
                            hold.target = target;
                            hold.start_time
                        } else {
                            let hold = dnd.hold.insert(DndHold {
                                start_time: now,
                                target,
                            });
                            hold.start_time
                        };

                        // Delay copied from gnome-shell.
                        let delay = Duration::from_millis(750);
                        if delay <= now.saturating_sub(start_time) {
                            let hold = dnd.hold.take().unwrap();

                            // Synchronize workspace switch to overview close to get a monotonic
                            // animation.
                            let config = is_overview_open
                                .then_some(self.options.animations.overview_open_close.0);

                            let mon = self.monitor_for_output_mut(&output).unwrap();

                            let ws_idx = match hold.target {
                                DndHoldTarget::Window(id) => mon
                                    .workspaces
                                    .iter_mut()
                                    .position(|ws| ws.activate_window(&id))
                                    .unwrap(),
                                DndHoldTarget::Workspace(id) => {
                                    mon.workspaces.iter().position(|ws| ws.id() == id).unwrap()
                                }
                            };

                            mon.dnd_scroll_gesture_end();
                            mon.activate_workspace_with_anim_config(ws_idx, config);

                            self.focus_output(&output);

                            if is_overview_open {
                                self.close_overview();
                            }
                        }
                    } else {
                        // No target, reset the hold timer.
                        dnd.hold = None;
                    }
                }
            }
        }

        if !self.overview_open {
            if let Some(OverviewProgress::Animation(anim)) = &mut self.overview_progress {
                if anim.is_done() {
                    self.overview_progress = None;
                }
            }
        }

        match &mut self.monitor_set {
            MonitorSet::Normal { monitors, .. } => {
                for mon in monitors {
                    mon.set_overview_progress(self.overview_progress.as_ref());
                    mon.advance_animations();
                }
            }
            MonitorSet::NoOutputs { workspaces, .. } => {
                for ws in workspaces {
                    ws.advance_animations();
                }
            }
        }
    }

    pub fn are_animations_ongoing(&self, output: Option<&Output>) -> bool {
        // Keep advancing animations if we might need to scroll the view.
        if let Some(dnd) = &self.dnd {
            if output.map_or(true, |output| *output == dnd.output) {
                return true;
            }
        }

        if let Some(InteractiveMoveState::Moving(move_)) = &self.interactive_move {
            if output.map_or(true, |output| *output == move_.output) {
                if move_.tile.are_animations_ongoing() {
                    return true;
                }

                // Keep advancing animations if we might need to scroll the view.
                if !move_.is_floating {
                    return true;
                }
            }
        }

        if self
            .overview_progress
            .as_ref()
            .is_some_and(|p| p.is_animation())
        {
            return true;
        }

        let MonitorSet::Normal { monitors, .. } = &self.monitor_set else {
            return false;
        };

        for mon in monitors {
            if output.is_some_and(|output| mon.output != *output) {
                continue;
            }

            if mon.are_animations_ongoing() {
                return true;
            }
        }

        false
    }

    pub fn update_render_elements(&mut self, output: Option<&Output>) {
        let _span = tracy_client::span!("Layout::update_render_elements");

        self.update_render_elements_time = self.clock.now();

        let zoom = self.overview_zoom();
        if let Some(InteractiveMoveState::Moving(move_)) = &mut self.interactive_move {
            if output.map_or(true, |output| move_.output == *output) {
                let pos_within_output = move_.tile_render_location(zoom);
                let view_rect =
                    Rectangle::new(pos_within_output.upscale(-1.), output_size(&move_.output));
                move_.tile.update_render_elements(true, view_rect);
            }
        }

        self.update_insert_hint(output);

        let MonitorSet::Normal {
            monitors,
            active_monitor_idx,
            ..
        } = &mut self.monitor_set
        else {
            error!("update_render_elements called with no monitors");
            return;
        };

        for (idx, mon) in monitors.iter_mut().enumerate() {
            if output.map_or(true, |output| mon.output == *output) {
                let is_active = self.is_active
                    && idx == *active_monitor_idx
                    && !matches!(self.interactive_move, Some(InteractiveMoveState::Moving(_)));
                mon.set_overview_progress(self.overview_progress.as_ref());
                mon.update_render_elements(is_active);
            }
        }
    }

    pub fn update_shaders(&mut self) {
        if let Some(InteractiveMoveState::Moving(move_)) = &mut self.interactive_move {
            move_.tile.update_shaders();
        }

        match &mut self.monitor_set {
            MonitorSet::Normal { monitors, .. } => {
                for mon in monitors {
                    mon.update_shaders();
                }
            }
            MonitorSet::NoOutputs { workspaces, .. } => {
                for ws in workspaces {
                    ws.update_shaders();
                }
            }
        }
    }

    fn update_insert_hint(&mut self, output: Option<&Output>) {
        let _span = tracy_client::span!("Layout::update_insert_hint");

        if let MonitorSet::Normal { monitors, .. } = &mut self.monitor_set {
            for mon in monitors {
                mon.insert_hint = None;
            }
        }

        if !matches!(self.interactive_move, Some(InteractiveMoveState::Moving(_))) {
            return;
        }
        let Some(InteractiveMoveState::Moving(move_)) = self.interactive_move.take() else {
            unreachable!()
        };
        if output.is_some_and(|out| &move_.output != out) {
            self.interactive_move = Some(InteractiveMoveState::Moving(move_));
            return;
        }

        let _span = tracy_client::span!("Layout::update_insert_hint::update");

        if let Some(mon) = self.monitor_for_output_mut(&move_.output) {
            let zoom = mon.overview_zoom();
            let (insert_ws, geo) = mon.insert_position(move_.pointer_pos_within_output);
            match insert_ws {
                InsertWorkspace::Existing(ws_id) => {
                    let ws = mon
                        .workspaces
                        .iter_mut()
                        .find(|ws| ws.id() == ws_id)
                        .unwrap();
                    let pos_within_workspace =
                        (move_.pointer_pos_within_output - geo.loc).downscale(zoom);
                    let position = if move_.is_floating {
                        InsertPosition::Floating
                    } else {
                        ws.scrolling_insert_position(pos_within_workspace)
                    };

                    let rules = move_.tile.window().rules();
                    let border_width = move_.tile.effective_border_width().unwrap_or(0.);
                    let corner_radius = rules
                        .geometry_corner_radius
                        .map_or(CornerRadius::default(), |radius| {
                            radius.expanded_by(border_width as f32)
                        });
                    mon.insert_hint = Some(InsertHint {
                        workspace: insert_ws,
                        position,
                        corner_radius,
                    });
                }
                InsertWorkspace::NewAt(_) => {
                    let position = if move_.is_floating {
                        InsertPosition::Floating
                    } else {
                        InsertPosition::NewColumn(0)
                    };
                    mon.insert_hint = Some(InsertHint {
                        workspace: insert_ws,
                        position,
                        corner_radius: CornerRadius::default(),
                    });
                }
            }
        }

        self.interactive_move = Some(InteractiveMoveState::Moving(move_));
    }

    pub fn ensure_named_workspace(&mut self, ws_config: &WorkspaceConfig) {
        if self.find_workspace_by_name(&ws_config.name.0).is_some() {
            return;
        }

        let clock = self.clock.clone();
        let options = self.options.clone();

        match &mut self.monitor_set {
            MonitorSet::Normal {
                monitors,
                primary_idx,
                active_monitor_idx,
            } => {
                let mon_idx = ws_config
                    .open_on_output
                    .as_deref()
                    .map(|name| {
                        monitors
                            .iter_mut()
                            .position(|monitor| output_matches_name(&monitor.output, name))
                            .unwrap_or(*primary_idx)
                    })
                    .unwrap_or(*active_monitor_idx);
                let mon = &mut monitors[mon_idx];

                let mut insert_idx = 0;
                if mon.options.empty_workspace_above_first {
                    // need to insert new empty workspace on top
                    mon.add_workspace_top();
                    insert_idx += 1;
                }

                let ws = Workspace::new_with_config(
                    mon.output.clone(),
                    Some(ws_config.clone()),
                    clock,
                    options,
                );
                mon.workspaces.insert(insert_idx, ws);
                mon.active_workspace_idx += 1;

                mon.workspace_switch = None;
                mon.clean_up_workspaces();
            }
            MonitorSet::NoOutputs { workspaces } => {
                let ws =
                    Workspace::new_with_config_no_outputs(Some(ws_config.clone()), clock, options);
                workspaces.insert(0, ws);
            }
        }
    }

    pub fn update_config(&mut self, config: &Config) {
        self.update_options(Options::from_config(config));
    }

    fn update_options(&mut self, options: Options) {
        let options = Rc::new(options);

        if let Some(InteractiveMoveState::Moving(move_)) = &mut self.interactive_move {
            let view_size = output_size(&move_.output);
            let scale = move_.output.current_scale().fractional_scale();
            move_.tile.update_config(
                view_size,
                scale,
                Rc::new(Options::clone(&options).adjusted_for_scale(scale)),
            );
        }

        match &mut self.monitor_set {
            MonitorSet::Normal { monitors, .. } => {
                for mon in monitors {
                    mon.update_config(options.clone());
                }
            }
            MonitorSet::NoOutputs { workspaces } => {
                for ws in workspaces {
                    ws.update_config(options.clone());
                }
            }
        }

        self.options = options;
    }

    pub fn toggle_width(&mut self) {
        let Some(workspace) = self.active_workspace_mut() else {
            return;
        };
        workspace.toggle_width();
    }

    pub fn toggle_window_width(&mut self, window: Option<&W::Id>) {
        if let Some(InteractiveMoveState::Moving(move_)) = &mut self.interactive_move {
            if window.is_none() || window == Some(move_.tile.window().id()) {
                return;
            }
        }

        let workspace = if let Some(window) = window {
            Some(
                self.workspaces_mut()
                    .find(|ws| ws.has_window(window))
                    .unwrap(),
            )
        } else {
            self.active_workspace_mut()
        };

        let Some(workspace) = workspace else {
            return;
        };
        workspace.toggle_window_width(window);
    }

    pub fn toggle_window_height(&mut self, window: Option<&W::Id>) {
        if let Some(InteractiveMoveState::Moving(move_)) = &mut self.interactive_move {
            if window.is_none() || window == Some(move_.tile.window().id()) {
                return;
            }
        }

        let workspace = if let Some(window) = window {
            Some(
                self.workspaces_mut()
                    .find(|ws| ws.has_window(window))
                    .unwrap(),
            )
        } else {
            self.active_workspace_mut()
        };

        let Some(workspace) = workspace else {
            return;
        };
        workspace.toggle_window_height(window);
    }

    pub fn toggle_full_width(&mut self) {
        let Some(workspace) = self.active_workspace_mut() else {
            return;
        };
        workspace.toggle_full_width();
    }

    pub fn set_column_width(&mut self, change: SizeChange) {
        let Some(workspace) = self.active_workspace_mut() else {
            return;
        };
        workspace.set_column_width(change);
    }

    pub fn set_window_width(&mut self, window: Option<&W::Id>, change: SizeChange) {
        if let Some(InteractiveMoveState::Moving(move_)) = &mut self.interactive_move {
            if window.is_none() || window == Some(move_.tile.window().id()) {
                return;
            }
        }

        let workspace = if let Some(window) = window {
            Some(
                self.workspaces_mut()
                    .find(|ws| ws.has_window(window))
                    .unwrap(),
            )
        } else {
            self.active_workspace_mut()
        };

        let Some(workspace) = workspace else {
            return;
        };
        workspace.set_window_width(window, change);
    }

    pub fn set_window_height(&mut self, window: Option<&W::Id>, change: SizeChange) {
        if let Some(InteractiveMoveState::Moving(move_)) = &mut self.interactive_move {
            if window.is_none() || window == Some(move_.tile.window().id()) {
                return;
            }
        }

        let workspace = if let Some(window) = window {
            Some(
                self.workspaces_mut()
                    .find(|ws| ws.has_window(window))
                    .unwrap(),
            )
        } else {
            self.active_workspace_mut()
        };

        let Some(workspace) = workspace else {
            return;
        };
        workspace.set_window_height(window, change);
    }

    pub fn reset_window_height(&mut self, window: Option<&W::Id>) {
        if let Some(InteractiveMoveState::Moving(move_)) = &mut self.interactive_move {
            if window.is_none() || window == Some(move_.tile.window().id()) {
                return;
            }
        }

        let workspace = if let Some(window) = window {
            Some(
                self.workspaces_mut()
                    .find(|ws| ws.has_window(window))
                    .unwrap(),
            )
        } else {
            self.active_workspace_mut()
        };

        let Some(workspace) = workspace else {
            return;
        };
        workspace.reset_window_height(window);
    }

    pub fn expand_column_to_available_width(&mut self) {
        let Some(workspace) = self.active_workspace_mut() else {
            return;
        };
        workspace.expand_column_to_available_width();
    }

    pub fn toggle_window_floating(&mut self, window: Option<&W::Id>) {
        if let Some(InteractiveMoveState::Moving(move_)) = &mut self.interactive_move {
            if window.is_none() || window == Some(move_.tile.window().id()) {
                move_.is_floating = !move_.is_floating;

                // When going to floating, restore the floating window size.
                if move_.is_floating {
                    let floating_size = move_.tile.floating_window_size;
                    let win = move_.tile.window_mut();
                    let mut size =
                        floating_size.unwrap_or_else(|| win.expected_size().unwrap_or_default());

                    // Apply min/max size window rules. If requesting a concrete size, apply
                    // completely; if requesting (0, 0), apply only when min/max results in a fixed
                    // size.
                    let min_size = win.min_size();
                    let max_size = win.max_size();
                    size.w = ensure_min_max_size_maybe_zero(size.w, min_size.w, max_size.w);
                    size.h = ensure_min_max_size_maybe_zero(size.h, min_size.h, max_size.h);

                    win.request_size_once(size, true);

                    // Animate the tile back to opaque.
                    move_.tile.animate_alpha(
                        INTERACTIVE_MOVE_ALPHA,
                        1.,
                        self.options.animations.window_movement.0,
                    );
                } else {
                    // Animate the tile back to semitransparent.
                    move_.tile.animate_alpha(
                        1.,
                        INTERACTIVE_MOVE_ALPHA,
                        self.options.animations.window_movement.0,
                    );
                    move_.tile.hold_alpha_animation_after_done();
                }

                return;
            }
        }

        let workspace = if let Some(window) = window {
            Some(
                self.workspaces_mut()
                    .find(|ws| ws.has_window(window))
                    .unwrap(),
            )
        } else {
            self.active_workspace_mut()
        };

        let Some(workspace) = workspace else {
            return;
        };
        workspace.toggle_window_floating(window);
    }

    pub fn set_window_floating(&mut self, window: Option<&W::Id>, floating: bool) {
        if let Some(InteractiveMoveState::Moving(move_)) = &mut self.interactive_move {
            if window.is_none() || window == Some(move_.tile.window().id()) {
                if move_.is_floating != floating {
                    self.toggle_window_floating(window);
                }
                return;
            }
        }

        let workspace = if let Some(window) = window {
            Some(
                self.workspaces_mut()
                    .find(|ws| ws.has_window(window))
                    .unwrap(),
            )
        } else {
            self.active_workspace_mut()
        };

        let Some(workspace) = workspace else {
            return;
        };
        workspace.set_window_floating(window, floating);
    }

    pub fn focus_floating(&mut self) {
        let Some(workspace) = self.active_workspace_mut() else {
            return;
        };
        workspace.focus_floating();
    }

    pub fn focus_tiling(&mut self) {
        let Some(workspace) = self.active_workspace_mut() else {
            return;
        };
        workspace.focus_tiling();
    }

    pub fn switch_focus_floating_tiling(&mut self) {
        let Some(workspace) = self.active_workspace_mut() else {
            return;
        };
        workspace.switch_focus_floating_tiling();
    }

    pub fn move_floating_window(
        &mut self,
        id: Option<&W::Id>,
        x: PositionChange,
        y: PositionChange,
        animate: bool,
    ) {
        if let Some(InteractiveMoveState::Moving(move_)) = &mut self.interactive_move {
            if id.is_none() || id == Some(move_.tile.window().id()) {
                return;
            }
        }

        let workspace = if let Some(id) = id {
            Some(self.workspaces_mut().find(|ws| ws.has_window(id)).unwrap())
        } else {
            self.active_workspace_mut()
        };

        let Some(workspace) = workspace else {
            return;
        };
        workspace.move_floating_window(id, x, y, animate);
    }

    pub fn focus_output(&mut self, output: &Output) {
        if let MonitorSet::Normal {
            monitors,
            active_monitor_idx,
            ..
        } = &mut self.monitor_set
        {
            for (idx, mon) in monitors.iter().enumerate() {
                if &mon.output == output {
                    *active_monitor_idx = idx;
                    return;
                }
            }
        }
    }

    pub fn move_to_output(
        &mut self,
        window: Option<&W::Id>,
        output: &Output,
        target_ws_idx: Option<usize>,
        activate: ActivateWindow,
    ) {
        if let Some(InteractiveMoveState::Moving(move_)) = &mut self.interactive_move {
            if window.is_none() || window == Some(move_.tile.window().id()) {
                return;
            }
        }

        if let MonitorSet::Normal {
            monitors,
            active_monitor_idx,
            ..
        } = &mut self.monitor_set
        {
            let new_idx = monitors
                .iter()
                .position(|mon| &mon.output == output)
                .unwrap();

            let (mon_idx, ws_idx) = if let Some(window) = window {
                monitors
                    .iter()
                    .enumerate()
                    .find_map(|(mon_idx, mon)| {
                        mon.workspaces
                            .iter()
                            .position(|ws| ws.has_window(window))
                            .map(|ws_idx| (mon_idx, ws_idx))
                    })
                    .unwrap()
            } else {
                let mon_idx = *active_monitor_idx;
                let mon = &monitors[mon_idx];
                (mon_idx, mon.active_workspace_idx)
            };

            let workspace_idx = target_ws_idx.unwrap_or(monitors[new_idx].active_workspace_idx);
            if mon_idx == new_idx && ws_idx == workspace_idx {
                return;
            }

            let mon = &monitors[new_idx];
            if mon.workspaces.len() <= workspace_idx {
                return;
            }

            let ws_id = mon.workspaces[workspace_idx].id();

            let mon = &mut monitors[mon_idx];
            let activate = activate.map_smart(|| {
                window.map_or(true, |win| {
                    mon_idx == *active_monitor_idx
                        && mon.active_window().map(|win| win.id()) == Some(win)
                })
            });
            let activate = if activate {
                ActivateWindow::Yes
            } else {
                ActivateWindow::No
            };

            let ws = &mut mon.workspaces[ws_idx];
            let transaction = Transaction::new();
            let mut removed = if let Some(window) = window {
                ws.remove_tile(window, transaction)
            } else if let Some(removed) = ws.remove_active_tile(transaction) {
                removed
            } else {
                return;
            };

            removed.tile.stop_move_animations();

            let mon = &mut monitors[new_idx];
            mon.add_tile(
                removed.tile,
                MonitorAddWindowTarget::Workspace {
                    id: ws_id,
                    column_idx: None,
                },
                activate,
                true,
                removed.width,
                removed.is_full_width,
                removed.is_floating,
            );
            if activate.map_smart(|| false) {
                *active_monitor_idx = new_idx;
            }

            let mon = &mut monitors[mon_idx];
            if mon.workspace_switch.is_none() {
                monitors[mon_idx].clean_up_workspaces();
            }
        }
    }

    pub fn move_column_to_output(
        &mut self,
        output: &Output,
        target_ws_idx: Option<usize>,
        activate: bool,
    ) {
        if let MonitorSet::Normal {
            monitors,
            active_monitor_idx,
            ..
        } = &mut self.monitor_set
        {
            let new_idx = monitors
                .iter()
                .position(|mon| &mon.output == output)
                .unwrap();

            let current = &mut monitors[*active_monitor_idx];
            let ws = current.active_workspace();

            if ws.floating_is_active() {
                self.move_to_output(None, output, None, ActivateWindow::Smart);
                return;
            }

            let Some(column) = ws.remove_active_column() else {
                return;
            };

            let workspace_idx = target_ws_idx
                .unwrap_or(monitors[new_idx].active_workspace_idx)
                .min(monitors[new_idx].workspaces.len() - 1);
            self.add_column_by_idx(new_idx, workspace_idx, column, activate);
        }
    }

    pub fn move_workspace_to_output(&mut self, output: &Output) -> bool {
        let MonitorSet::Normal {
            monitors,
            active_monitor_idx,
            ..
        } = &mut self.monitor_set
        else {
            return false;
        };

        let current = &mut monitors[*active_monitor_idx];

        // Do not do anything if the output is already correct
        if &current.output == output {
            // Just update the original output since this is an explicit movement action.
            current.active_workspace().original_output = OutputId::new(output);

            return false;
        }

        if current.active_workspace_idx == current.workspaces.len() - 1 {
            // Insert a new empty workspace.
            current.add_workspace_bottom();
        }
        if current.options.empty_workspace_above_first && current.active_workspace_idx == 0 {
            current.add_workspace_top();
        }

        let mut ws = current.workspaces.remove(current.active_workspace_idx);
        current.active_workspace_idx = current.active_workspace_idx.saturating_sub(1);
        current.workspace_switch = None;
        current.clean_up_workspaces();

        ws.set_output(Some(output.clone()));
        ws.original_output = OutputId::new(output);

        let target_idx = monitors
            .iter()
            .position(|mon| &mon.output == output)
            .unwrap();
        let target = &mut monitors[target_idx];

        target.previous_workspace_id = Some(target.workspaces[target.active_workspace_idx].id());

        if target.options.empty_workspace_above_first && target.workspaces.len() == 1 {
            // Insert a new empty workspace on top to prepare for insertion of new workspace.
            target.add_workspace_top();
        }
        // Insert the workspace after the currently active one. Unless the currently active one is
        // the last empty workspace, then insert before.
        let target_ws_idx = min(target.active_workspace_idx + 1, target.workspaces.len() - 1);
        target.workspaces.insert(target_ws_idx, ws);
        target.active_workspace_idx = target_ws_idx;
        target.workspace_switch = None;
        target.clean_up_workspaces();

        *active_monitor_idx = target_idx;

        true
    }

    // FIXME: accept workspace by id and deduplicate logic with move_workspace_to_output()
    pub fn move_workspace_to_output_by_id(
        &mut self,
        old_idx: usize,
        old_output: Option<Output>,
        new_output: Output,
    ) -> bool {
        let MonitorSet::Normal {
            monitors,
            active_monitor_idx,
            ..
        } = &mut self.monitor_set
        else {
            return false;
        };

        let current_idx = if let Some(old_output) = old_output {
            monitors
                .iter()
                .position(|mon| mon.output == old_output)
                .unwrap()
        } else {
            *active_monitor_idx
        };
        let target_idx = monitors
            .iter()
            .position(|mon| mon.output == new_output)
            .unwrap();

        let current = &mut monitors[current_idx];

        if current.workspaces.len() <= old_idx {
            return false;
        }

        // Do not do anything if the output is already correct
        if current_idx == target_idx {
            // Just update the original output since this is an explicit movement action.
            current.workspaces[old_idx].original_output = OutputId::new(&current.output);

            return false;
        }

        let current_active_ws_idx = current.active_workspace_idx;

        if old_idx == current.workspaces.len() - 1 {
            // Insert a new empty workspace.
            current.add_workspace_bottom();
        }

        let mut ws = current.workspaces.remove(old_idx);

        if current.options.empty_workspace_above_first && old_idx == 0 {
            current.add_workspace_top();
        }

        if old_idx < current.active_workspace_idx {
            current.active_workspace_idx -= 1;
        }
        current.workspace_switch = None;
        current.clean_up_workspaces();

        ws.set_output(Some(new_output.clone()));
        ws.original_output = OutputId::new(&new_output);

        let target = &mut monitors[target_idx];

        target.previous_workspace_id = Some(target.workspaces[target.active_workspace_idx].id());

        if target.options.empty_workspace_above_first && target.workspaces.len() == 1 {
            // Insert a new empty workspace on top to prepare for insertion of new workspace.
            target.add_workspace_top();
        }
        // Insert the workspace after the currently active one. Unless the currently active one is
        // the last empty workspace, then insert before.
        let target_ws_idx = min(target.active_workspace_idx + 1, target.workspaces.len() - 1);
        target.workspaces.insert(target_ws_idx, ws);

        // Only switch active monitor if the workspace moved was the currently focused one on the
        // current monitor
        let res = if current_idx == *active_monitor_idx && old_idx == current_active_ws_idx {
            *active_monitor_idx = target_idx;
            target.active_workspace_idx = target_ws_idx;
            true
        } else {
            if target_ws_idx <= target.active_workspace_idx {
                target.active_workspace_idx += 1;
            }
            false
        };

        target.workspace_switch = None;
        target.clean_up_workspaces();

        res
    }

    pub fn set_fullscreen(&mut self, id: &W::Id, is_fullscreen: bool) {
        // Check if this is a request to unset the windowed fullscreen state.
        if !is_fullscreen {
            let mut handled = false;
            self.with_windows_mut(|window, _| {
                if window.id() == id && window.is_pending_windowed_fullscreen() {
                    window.request_windowed_fullscreen(false);
                    handled = true;
                }
            });
            if handled {
                return;
            }
        }

        if let Some(InteractiveMoveState::Moving(move_)) = &self.interactive_move {
            if move_.tile.window().id() == id {
                return;
            }
        }

        for ws in self.workspaces_mut() {
            if ws.has_window(id) {
                ws.set_fullscreen(id, is_fullscreen);
                return;
            }
        }
    }

    pub fn toggle_fullscreen(&mut self, id: &W::Id) {
        if let Some(InteractiveMoveState::Moving(move_)) = &self.interactive_move {
            if move_.tile.window().id() == id {
                return;
            }
        }

        for ws in self.workspaces_mut() {
            if ws.has_window(id) {
                ws.toggle_fullscreen(id);
                return;
            }
        }
    }

    pub fn toggle_windowed_fullscreen(&mut self, id: &W::Id) {
        let (_, window) = self.windows().find(|(_, win)| win.id() == id).unwrap();
        if window.is_pending_fullscreen() {
            // Remove the real fullscreen.
            for ws in self.workspaces_mut() {
                if ws.has_window(id) {
                    ws.set_fullscreen(id, false);
                    break;
                }
            }
        }

        // This will switch is_pending_fullscreen() to false right away.
        self.with_windows_mut(|window, _| {
            if window.id() == id {
                window.request_windowed_fullscreen(!window.is_pending_windowed_fullscreen());
            }
        });
    }

    pub fn workspace_switch_gesture_begin(&mut self, output: &Output, is_touchpad: bool) {
        let monitors = match &mut self.monitor_set {
            MonitorSet::Normal { monitors, .. } => monitors,
            MonitorSet::NoOutputs { .. } => unreachable!(),
        };

        for monitor in monitors {
            // Cancel the gesture on other outputs.
            if &monitor.output != output {
                monitor.workspace_switch_gesture_end(None);
                continue;
            }

            monitor.workspace_switch_gesture_begin(is_touchpad);
        }
    }

    pub fn workspace_switch_gesture_update(
        &mut self,
        delta_y: f64,
        timestamp: Duration,
        is_touchpad: bool,
    ) -> Option<Option<Output>> {
        let monitors = match &mut self.monitor_set {
            MonitorSet::Normal { monitors, .. } => monitors,
            MonitorSet::NoOutputs { .. } => return None,
        };

        for monitor in monitors {
            if let Some(refresh) =
                monitor.workspace_switch_gesture_update(delta_y, timestamp, is_touchpad)
            {
                if refresh {
                    return Some(Some(monitor.output.clone()));
                } else {
                    return Some(None);
                }
            }
        }

        None
    }

    pub fn workspace_switch_gesture_end(&mut self, is_touchpad: Option<bool>) -> Option<Output> {
        let monitors = match &mut self.monitor_set {
            MonitorSet::Normal { monitors, .. } => monitors,
            MonitorSet::NoOutputs { .. } => return None,
        };

        for monitor in monitors {
            if monitor.workspace_switch_gesture_end(is_touchpad) {
                return Some(monitor.output.clone());
            }
        }

        None
    }

    pub fn view_offset_gesture_begin(
        &mut self,
        output: &Output,
        workspace_idx: Option<usize>,
        is_touchpad: bool,
    ) {
        let monitors = match &mut self.monitor_set {
            MonitorSet::Normal { monitors, .. } => monitors,
            MonitorSet::NoOutputs { .. } => unreachable!(),
        };

        for monitor in monitors {
            for (idx, ws) in monitor.workspaces.iter_mut().enumerate() {
                // Cancel the gesture on other workspaces.
                if &monitor.output != output
                    || idx != workspace_idx.unwrap_or(monitor.active_workspace_idx)
                {
                    ws.view_offset_gesture_end(None);
                    continue;
                }

                ws.view_offset_gesture_begin(is_touchpad);
            }
        }
    }

    pub fn view_offset_gesture_update(
        &mut self,
        delta_x: f64,
        timestamp: Duration,
        is_touchpad: bool,
    ) -> Option<Option<Output>> {
        let zoom = self.overview_zoom();
        let delta_x = delta_x / zoom;

        let monitors = match &mut self.monitor_set {
            MonitorSet::Normal { monitors, .. } => monitors,
            MonitorSet::NoOutputs { .. } => return None,
        };

        for monitor in monitors {
            for ws in &mut monitor.workspaces {
                if let Some(refresh) =
                    ws.view_offset_gesture_update(delta_x, timestamp, is_touchpad)
                {
                    if refresh {
                        return Some(Some(monitor.output.clone()));
                    } else {
                        return Some(None);
                    }
                }
            }
        }

        None
    }

    pub fn view_offset_gesture_end(&mut self, is_touchpad: Option<bool>) -> Option<Output> {
        let monitors = match &mut self.monitor_set {
            MonitorSet::Normal { monitors, .. } => monitors,
            MonitorSet::NoOutputs { .. } => return None,
        };

        for monitor in monitors {
            for ws in &mut monitor.workspaces {
                if ws.view_offset_gesture_end(is_touchpad) {
                    return Some(monitor.output.clone());
                }
            }
        }

        None
    }

    pub fn overview_gesture_begin(&mut self) {
        self.overview_open = true;

        let value = self.overview_progress.take().map_or(0., |p| p.value());
        let gesture = OverviewGesture {
            tracker: SwipeTracker::new(),
            start: value,
            value,
        };
        self.overview_progress = Some(OverviewProgress::Gesture(gesture));

        self.set_monitors_overview_state();
    }

    pub fn overview_gesture_update(&mut self, delta_y: f64, timestamp: Duration) -> Option<bool> {
        let Some(OverviewProgress::Gesture(gesture)) = &mut self.overview_progress else {
            return None;
        };

        gesture.tracker.push(delta_y, timestamp);

        let total_height = OVERVIEW_GESTURE_MOVEMENT;
        let pos = gesture.tracker.pos() / total_height;
        let new_value = gesture.start + pos;
        let new_value = OVERVIEW_GESTURE_RUBBER_BAND.clamp(0., 1., new_value);

        if gesture.value == new_value {
            return Some(false);
        }

        gesture.value = new_value;
        self.set_monitors_overview_state();

        Some(true)
    }

    pub fn overview_gesture_end(&mut self) -> bool {
        let Some(OverviewProgress::Gesture(gesture)) = &mut self.overview_progress else {
            return false;
        };

        // Take into account any idle time between the last event and now.
        let now = self.clock.now_unadjusted();
        gesture.tracker.push(0., now);

        let total_height = OVERVIEW_GESTURE_MOVEMENT;

        let mut velocity = gesture.tracker.velocity() / total_height;
        let current_pos = gesture.tracker.pos() / total_height;
        let pos = gesture.tracker.projected_end_pos() / total_height;

        let new_value = gesture.start + pos;
        let new_value = new_value.clamp(0., 1.).round();

        velocity *=
            OVERVIEW_GESTURE_RUBBER_BAND.clamp_derivative(0., 1., gesture.start + current_pos);

        self.overview_open = new_value == 1.;
        self.overview_progress = Some(OverviewProgress::Animation(Animation::new(
            self.clock.clone(),
            gesture.value,
            new_value,
            velocity,
            self.options.animations.overview_open_close.0,
        )));

        self.set_monitors_overview_state();

        true
    }

    pub fn interactive_move_begin(
        &mut self,
        window_id: W::Id,
        output: &Output,
        start_pos_within_output: Point<f64, Logical>,
    ) -> bool {
        if self.interactive_move.is_some() {
            return false;
        }

        let MonitorSet::Normal { monitors, .. } = &mut self.monitor_set else {
            return false;
        };

        let Some((mon, (ws, ws_geo))) = monitors.iter().find_map(|mon| {
            mon.workspaces_with_render_geo()
                .find(|(ws, _)| ws.has_window(&window_id))
                .map(|rv| (mon, rv))
        }) else {
            return false;
        };

        if mon.output() != output {
            return false;
        }

        let zoom = mon.overview_zoom();

        let is_floating = ws.is_floating(&window_id);
        let (tile, tile_offset, _visible) = ws
            .tiles_with_render_positions()
            .find(|(tile, _, _)| tile.window().id() == &window_id)
            .unwrap();
        let window_offset = tile.window_loc();

        let tile_pos = ws_geo.loc + tile_offset.upscale(zoom);

        let pointer_offset_within_window =
            start_pos_within_output - tile_pos - window_offset.upscale(zoom);
        let window_size = tile.window_size().upscale(zoom);
        let pointer_ratio_within_window = (
            f64::clamp(pointer_offset_within_window.x / window_size.w, 0., 1.),
            f64::clamp(pointer_offset_within_window.y / window_size.h, 0., 1.),
        );

        self.interactive_move = Some(InteractiveMoveState::Starting {
            window_id,
            pointer_delta: Point::from((0., 0.)),
            pointer_ratio_within_window,
        });

        if let MonitorSet::Normal { monitors, .. } = &mut self.monitor_set {
            for mon in monitors {
                mon.dnd_scroll_gesture_begin();
            }
        }

        // Lock the view for scrolling interactive move.
        if !is_floating {
            for ws in self.workspaces_mut() {
                ws.dnd_scroll_gesture_begin();
            }
        }

        true
    }

    pub fn interactive_move_update(
        &mut self,
        window: &W::Id,
        delta: Point<f64, Logical>,
        output: Output,
        pointer_pos_within_output: Point<f64, Logical>,
    ) -> bool {
        let Some(state) = self.interactive_move.take() else {
            return false;
        };

        match state {
            InteractiveMoveState::Starting {
                window_id,
                mut pointer_delta,
                pointer_ratio_within_window,
            } => {
                if window_id != *window {
                    self.interactive_move = Some(InteractiveMoveState::Starting {
                        window_id,
                        pointer_delta,
                        pointer_ratio_within_window,
                    });
                    return false;
                }

                let zoom = self.overview_zoom();
                let delta = delta.downscale(zoom);

                pointer_delta += delta;

                let (cx, cy) = (pointer_delta.x, pointer_delta.y);
                let sq_dist = cx * cx + cy * cy;

                let factor = RubberBand {
                    stiffness: 1.0,
                    limit: 0.5,
                }
                .band(sq_dist / INTERACTIVE_MOVE_START_THRESHOLD);

                let (is_floating, tile) = self
                    .workspaces_mut()
                    .find(|ws| ws.has_window(&window_id))
                    .map(|ws| {
                        (
                            ws.is_floating(&window_id),
                            ws.tiles_mut()
                                .find(|tile| *tile.window().id() == window_id)
                                .unwrap(),
                        )
                    })
                    .unwrap();
                tile.interactive_move_offset = pointer_delta.upscale(factor);

                // Put it back to be able to easily return.
                self.interactive_move = Some(InteractiveMoveState::Starting {
                    window_id: window_id.clone(),
                    pointer_delta,
                    pointer_ratio_within_window,
                });

                if !is_floating && sq_dist < INTERACTIVE_MOVE_START_THRESHOLD {
                    return true;
                }

                // If the pointer is currently on the window's own output, then we can animate the
                // window movement from its current (rubberbanded and possibly moved away) position
                // to the pointer. Otherwise, we just teleport it as the layout code is not aware
                // of monitor positions.
                //
                // FIXME: when and if the layout code knows about monitor positions, this will be
                // potentially animatable.
                let mut tile_pos = None;
                if let MonitorSet::Normal { monitors, .. } = &self.monitor_set {
                    if let Some((mon, (ws, ws_geo))) = monitors.iter().find_map(|mon| {
                        mon.workspaces_with_render_geo()
                            .find(|(ws, _)| ws.has_window(window))
                            .map(|rv| (mon, rv))
                    }) {
                        if mon.output() == &output {
                            let (_, tile_offset, _) = ws
                                .tiles_with_render_positions()
                                .find(|(tile, _, _)| tile.window().id() == window)
                                .unwrap();

                            let zoom = mon.overview_zoom();
                            tile_pos = Some((ws_geo.loc + tile_offset.upscale(zoom), zoom));
                        }
                    }
                }

                // Clear it before calling remove_window() to avoid running interactive_move_end()
                // in the middle of interactive_move_update() and the confusion that causes.
                self.interactive_move = None;

                let RemovedTile {
                    mut tile,
                    width,
                    is_full_width,
                    mut is_floating,
                } = self.remove_window(window, Transaction::new()).unwrap();

                tile.stop_move_animations();
                tile.interactive_move_offset = Point::from((0., 0.));
                tile.window().output_enter(&output);
                tile.window().set_preferred_scale_transform(
                    output.current_scale(),
                    output.current_transform(),
                );

                let view_size = output_size(&output);
                let scale = output.current_scale().fractional_scale();
                tile.update_config(
                    view_size,
                    scale,
                    Rc::new(Options::clone(&self.options).adjusted_for_scale(scale)),
                );

                // Unfullscreen.
                let floating_size = tile.floating_window_size;
                let unfullscreen_to_floating = tile.unfullscreen_to_floating;
                let win = tile.window_mut();
                if win.is_pending_fullscreen() {
                    // If we're unfullscreening to floating, use the stored floating size,
                    // otherwise use (0, 0).
                    let mut size = if unfullscreen_to_floating {
                        floating_size.unwrap_or_default()
                    } else {
                        Size::from((0, 0))
                    };

                    // Apply min/max size window rules. If requesting a concrete size, apply
                    // completely; if requesting (0, 0), apply only when min/max results in a fixed
                    // size.
                    let min_size = win.min_size();
                    let max_size = win.max_size();
                    size.w = ensure_min_max_size_maybe_zero(size.w, min_size.w, max_size.w);
                    size.h = ensure_min_max_size_maybe_zero(size.h, min_size.h, max_size.h);

                    win.request_size_once(size, true);

                    // If we're unfullscreening to floating, default to the floating layout.
                    is_floating = unfullscreen_to_floating;
                }

                if is_floating {
                    // Unlock the view in case we locked it moving a fullscreen window that is
                    // going to unfullscreen to floating.
                    for ws in self.workspaces_mut() {
                        ws.dnd_scroll_gesture_end();
                    }
                } else {
                    // Animate to semitransparent.
                    tile.animate_alpha(
                        1.,
                        INTERACTIVE_MOVE_ALPHA,
                        self.options.animations.window_movement.0,
                    );
                    tile.hold_alpha_animation_after_done();
                }

                let mut data = InteractiveMoveData {
                    tile,
                    output,
                    pointer_pos_within_output,
                    width,
                    is_full_width,
                    is_floating,
                    pointer_ratio_within_window,
                };

                if let Some((tile_pos, zoom)) = tile_pos {
                    let new_tile_pos = data.tile_render_location(zoom);
                    data.tile
                        .animate_move_from((tile_pos - new_tile_pos).downscale(zoom));
                }

                self.interactive_move = Some(InteractiveMoveState::Moving(data));
            }
            InteractiveMoveState::Moving(mut move_) => {
                if window != move_.tile.window().id() {
                    self.interactive_move = Some(InteractiveMoveState::Moving(move_));
                    return false;
                }

                if output != move_.output {
                    move_.tile.window().output_leave(&move_.output);
                    move_.tile.window().output_enter(&output);
                    move_.tile.window().set_preferred_scale_transform(
                        output.current_scale(),
                        output.current_transform(),
                    );
                    let view_size = output_size(&output);
                    let scale = output.current_scale().fractional_scale();
                    move_.tile.update_config(
                        view_size,
                        scale,
                        Rc::new(Options::clone(&self.options).adjusted_for_scale(scale)),
                    );
                    move_.output = output.clone();
                    self.focus_output(&output);
                }

                move_.pointer_pos_within_output = pointer_pos_within_output;

                self.interactive_move = Some(InteractiveMoveState::Moving(move_));
            }
        }

        true
    }

    pub fn interactive_move_end(&mut self, window: &W::Id) {
        let Some(move_) = &self.interactive_move else {
            return;
        };

        let move_ = match move_ {
            InteractiveMoveState::Starting { window_id, .. } => {
                if window_id != window {
                    return;
                }

                let Some(InteractiveMoveState::Starting { window_id, .. }) =
                    self.interactive_move.take()
                else {
                    unreachable!()
                };

                if let MonitorSet::Normal { monitors, .. } = &mut self.monitor_set {
                    for mon in monitors {
                        mon.dnd_scroll_gesture_end();
                    }
                }

                let mut ws_id = None;
                for ws in self.workspaces_mut() {
                    let id = ws.id();
                    if let Some(tile) = ws.tiles_mut().find(|tile| *tile.window().id() == window_id)
                    {
                        let offset = tile.interactive_move_offset;
                        tile.interactive_move_offset = Point::from((0., 0.));
                        tile.animate_move_from(offset);

                        ws_id = Some(id);
                    }

                    // Unlock the view on the workspaces, but if the moved window was active,
                    // preserve that.
                    let moved_tile_was_active =
                        ws.active_window().is_some_and(|win| *win.id() == window_id);

                    ws.dnd_scroll_gesture_end();

                    if moved_tile_was_active {
                        ws.activate_window(&window_id);
                    }
                }

                // In the overview, we want to click on a window to focus it, and also to
                // click-and-drag to move the window. The way we handle this is by always starting
                // the interactive move (to get frozen view), then, when in the overview, *not*
                // calling interactive_move_update() until the cursor moves far enough. This means
                // that if we "just click" then we end up in this branch with state == Starting.
                // Close the overview in this case.
                if self.overview_open {
                    let ws_id = ws_id.unwrap();
                    if let MonitorSet::Normal { monitors, .. } = &mut self.monitor_set {
                        for mon in monitors {
                            if let Some(ws_idx) =
                                mon.workspaces.iter().position(|ws| ws.id() == ws_id)
                            {
                                mon.activate_workspace_with_anim_config(
                                    ws_idx,
                                    Some(self.options.animations.overview_open_close.0),
                                );
                                break;
                            }
                        }
                    }

                    self.activate_window(&window_id);
                    self.close_overview();
                }

                return;
            }
            InteractiveMoveState::Moving(move_) => move_,
        };

        if window != move_.tile.window().id() {
            return;
        }

        let Some(InteractiveMoveState::Moving(mut move_)) = self.interactive_move.take() else {
            unreachable!()
        };

        if let MonitorSet::Normal { monitors, .. } = &mut self.monitor_set {
            for mon in monitors {
                mon.dnd_scroll_gesture_end();
            }
        }

        // Unlock the view on the workspaces.
        if !move_.is_floating {
            for ws in self.workspaces_mut() {
                ws.dnd_scroll_gesture_end();
            }

            // Also animate the tile back to opaque.
            move_.tile.animate_alpha(
                INTERACTIVE_MOVE_ALPHA,
                1.,
                self.options.animations.window_movement.0,
            );
        }

        // Dragging in the overview shouldn't switch the workspace and so on.
        let allow_to_activate_workspace = !self.overview_open;

        match &mut self.monitor_set {
            MonitorSet::Normal {
                monitors,
                active_monitor_idx,
                ..
            } => {
                let (mon, insert_ws, position, offset, zoom) =
                    if let Some(mon) = monitors.iter_mut().find(|mon| mon.output == move_.output) {
                        let zoom = mon.overview_zoom();

                        let (insert_ws, geo) = mon.insert_position(move_.pointer_pos_within_output);
                        let (position, offset) = match insert_ws {
                            InsertWorkspace::Existing(ws_id) => {
                                let ws_idx = mon
                                    .workspaces
                                    .iter_mut()
                                    .position(|ws| ws.id() == ws_id)
                                    .unwrap();

                                let position = if move_.is_floating {
                                    InsertPosition::Floating
                                } else {
                                    let pos_within_workspace =
                                        (move_.pointer_pos_within_output - geo.loc).downscale(zoom);
                                    let ws = &mut mon.workspaces[ws_idx];
                                    ws.scrolling_insert_position(pos_within_workspace)
                                };

                                (position, Some(geo.loc))
                            }
                            InsertWorkspace::NewAt(_) => {
                                let position = if move_.is_floating {
                                    InsertPosition::Floating
                                } else {
                                    InsertPosition::NewColumn(0)
                                };

                                (position, None)
                            }
                        };

                        (mon, insert_ws, position, offset, zoom)
                    } else {
                        let mon = &mut monitors[*active_monitor_idx];
                        let zoom = mon.overview_zoom();
                        // No point in trying to use the pointer position on the wrong output.
                        let ws = &mon.workspaces[0];
                        let ws_geo = mon.workspaces_render_geo().next().unwrap();

                        let position = if move_.is_floating {
                            InsertPosition::Floating
                        } else {
                            ws.scrolling_insert_position(Point::from((0., 0.)))
                        };

                        let insert_ws = InsertWorkspace::Existing(ws.id());
                        (mon, insert_ws, position, Some(ws_geo.loc), zoom)
                    };

                let win_id = move_.tile.window().id().clone();
                let window_render_loc = move_.tile_render_location(zoom) + move_.tile.window_loc();

                let ws_idx = match insert_ws {
                    InsertWorkspace::Existing(ws_id) => mon
                        .workspaces
                        .iter()
                        .position(|ws| ws.id() == ws_id)
                        .unwrap(),
                    InsertWorkspace::NewAt(ws_idx) => {
                        if self.options.empty_workspace_above_first && ws_idx == 0 {
                            // Reuse the top empty workspace.
                            0
                        } else if mon.workspaces.len() - 1 <= ws_idx {
                            // Reuse the bottom empty workspace.
                            mon.workspaces.len() - 1
                        } else {
                            mon.add_workspace_at(ws_idx);
                            ws_idx
                        }
                    }
                };

                match position {
                    InsertPosition::NewColumn(column_idx) => {
                        let ws_id = mon.workspaces[ws_idx].id();
                        mon.add_tile(
                            move_.tile,
                            MonitorAddWindowTarget::Workspace {
                                id: ws_id,
                                column_idx: Some(column_idx),
                            },
                            ActivateWindow::Yes,
                            allow_to_activate_workspace,
                            move_.width,
                            move_.is_full_width,
                            false,
                        );
                    }
                    InsertPosition::InColumn(column_idx, tile_idx) => {
                        mon.add_tile_to_column(
                            ws_idx,
                            column_idx,
                            Some(tile_idx),
                            move_.tile,
                            true,
                            allow_to_activate_workspace,
                        );
                    }
                    InsertPosition::Floating => {
                        let tile_render_loc = move_.tile_render_location(zoom);

                        let mut tile = move_.tile;
                        tile.floating_pos = None;

                        match insert_ws {
                            InsertWorkspace::Existing(_) => {
                                if let Some(offset) = offset {
                                    let pos = (tile_render_loc - offset).downscale(zoom);
                                    let pos =
                                        mon.workspaces[ws_idx].floating_logical_to_size_frac(pos);
                                    tile.floating_pos = Some(pos);
                                } else {
                                    error!(
                                        "offset unset for inserting a floating tile \
                                         to existing workspace"
                                    );
                                }
                            }
                            InsertWorkspace::NewAt(_) => {
                                // When putting a floating tile on a new workspace, we don't really
                                // have a good pre-existing position.
                            }
                        }

                        // Set the floating size so it takes into account any window resizing that
                        // took place during the move.
                        if let Some(size) = tile.window().expected_size() {
                            tile.floating_window_size = Some(size);
                        }

                        let ws_id = mon.workspaces[ws_idx].id();
                        mon.add_tile(
                            tile,
                            MonitorAddWindowTarget::Workspace {
                                id: ws_id,
                                column_idx: None,
                            },
                            ActivateWindow::Yes,
                            allow_to_activate_workspace,
                            move_.width,
                            move_.is_full_width,
                            true,
                        );
                    }
                }

                // needed because empty_workspace_above_first could have modified the idx
                let (tile, tile_render_loc, ws_geo) = mon
                    .workspaces_with_render_geo_mut(false)
                    .find_map(|(ws, geo)| {
                        ws.tiles_with_render_positions_mut(false)
                            .find(|(tile, _)| tile.window().id() == &win_id)
                            .map(|(tile, tile_render_loc)| (tile, tile_render_loc, geo))
                    })
                    .unwrap();
                let new_window_render_loc =
                    ws_geo.loc + (tile_render_loc + tile.window_loc()).upscale(zoom);

                tile.animate_move_from((window_render_loc - new_window_render_loc).downscale(zoom));
            }
            MonitorSet::NoOutputs { workspaces, .. } => {
                if workspaces.is_empty() {
                    workspaces.push(Workspace::new_no_outputs(
                        self.clock.clone(),
                        self.options.clone(),
                    ));
                }
                let ws = &mut workspaces[0];

                // No point in trying to use the pointer position without outputs.
                ws.add_tile(
                    move_.tile,
                    WorkspaceAddWindowTarget::Auto,
                    ActivateWindow::Yes,
                    move_.width,
                    move_.is_full_width,
                    move_.is_floating,
                );
            }
        }
    }

    pub fn interactive_move_is_moving_above_output(&self, output: &Output) -> bool {
        let Some(InteractiveMoveState::Moving(move_)) = &self.interactive_move else {
            return false;
        };

        move_.output == *output
    }

    pub fn dnd_update(&mut self, output: Output, pointer_pos_within_output: Point<f64, Logical>) {
        let begin_gesture = self.dnd.is_none();

        self.dnd = Some(DndData {
            output,
            pointer_pos_within_output,
            hold: None,
        });

        if begin_gesture {
            if let MonitorSet::Normal { monitors, .. } = &mut self.monitor_set {
                for mon in monitors {
                    mon.dnd_scroll_gesture_begin();
                }
            }

            for ws in self.workspaces_mut() {
                ws.dnd_scroll_gesture_begin();
            }
        }
    }

    pub fn dnd_end(&mut self) {
        if self.dnd.is_none() {
            return;
        }

        self.dnd = None;

        if let MonitorSet::Normal { monitors, .. } = &mut self.monitor_set {
            for mon in monitors {
                mon.dnd_scroll_gesture_end();
            }
        }

        for ws in self.workspaces_mut() {
            ws.dnd_scroll_gesture_end();
        }
    }

    pub fn interactive_resize_begin(&mut self, window: W::Id, edges: ResizeEdge) -> bool {
        match &mut self.monitor_set {
            MonitorSet::Normal { monitors, .. } => {
                for mon in monitors {
                    for ws in &mut mon.workspaces {
                        if ws.has_window(&window) {
                            return ws.interactive_resize_begin(window, edges);
                        }
                    }
                }
            }
            MonitorSet::NoOutputs { workspaces, .. } => {
                for ws in workspaces {
                    if ws.has_window(&window) {
                        return ws.interactive_resize_begin(window, edges);
                    }
                }
            }
        }

        false
    }

    pub fn interactive_resize_update(
        &mut self,
        window: &W::Id,
        delta: Point<f64, Logical>,
    ) -> bool {
        if let Some(InteractiveMoveState::Moving(move_)) = &self.interactive_move {
            if move_.tile.window().id() == window {
                return false;
            }
        }

        match &mut self.monitor_set {
            MonitorSet::Normal { monitors, .. } => {
                for mon in monitors {
                    for ws in &mut mon.workspaces {
                        if ws.has_window(window) {
                            return ws.interactive_resize_update(window, delta);
                        }
                    }
                }
            }
            MonitorSet::NoOutputs { workspaces, .. } => {
                for ws in workspaces {
                    if ws.has_window(window) {
                        return ws.interactive_resize_update(window, delta);
                    }
                }
            }
        }

        false
    }

    pub fn interactive_resize_end(&mut self, window: &W::Id) {
        if let Some(InteractiveMoveState::Moving(move_)) = &self.interactive_move {
            if move_.tile.window().id() == window {
                return;
            }
        }

        match &mut self.monitor_set {
            MonitorSet::Normal { monitors, .. } => {
                for mon in monitors {
                    for ws in &mut mon.workspaces {
                        if ws.has_window(window) {
                            ws.interactive_resize_end(Some(window));
                            return;
                        }
                    }
                }
            }
            MonitorSet::NoOutputs { workspaces, .. } => {
                for ws in workspaces {
                    if ws.has_window(window) {
                        ws.interactive_resize_end(Some(window));
                        return;
                    }
                }
            }
        }
    }

    pub fn move_workspace_down(&mut self) {
        let Some(monitor) = self.active_monitor() else {
            return;
        };
        monitor.move_workspace_down();
    }

    pub fn move_workspace_up(&mut self) {
        let Some(monitor) = self.active_monitor() else {
            return;
        };
        monitor.move_workspace_up();
    }

    pub fn move_workspace_to_idx(
        &mut self,
        reference: Option<(Option<Output>, usize)>,
        new_idx: usize,
    ) {
        let (monitor, old_idx) = if let Some((output, old_idx)) = reference {
            let monitor = if let Some(output) = output {
                let Some(monitor) = self.monitor_for_output_mut(&output) else {
                    return;
                };
                monitor
            } else {
                // In case a numbered workspace reference is used, assume the active monitor
                let Some(monitor) = self.active_monitor() else {
                    return;
                };
                monitor
            };

            (monitor, old_idx)
        } else {
            let Some(monitor) = self.active_monitor() else {
                return;
            };
            let index = monitor.active_workspace_idx;
            (monitor, index)
        };

        monitor.move_workspace_to_idx(old_idx, new_idx);
    }

    pub fn set_workspace_name(&mut self, name: String, reference: Option<WorkspaceReference>) {
        // ignore the request if the name is already used by another workspace
        if self.find_workspace_by_name(&name).is_some() {
            return;
        }

        let ws = if let Some(reference) = reference {
            self.find_workspace_by_ref(reference)
        } else {
            self.active_workspace_mut()
        };
        let Some(ws) = ws else {
            return;
        };

        ws.name.replace(name);

        let wsid = ws.id();

        // if `empty_workspace_above_first` is set and `ws` is the first
        // worskpace on a monitor, another empty workspace needs to
        // be added before.
        // Conversely, if `ws` was the last workspace on a monitor, an
        // empty workspace needs to be added after.

        if let MonitorSet::Normal {
            monitors,
            active_monitor_idx,
            ..
        } = &mut self.monitor_set
        {
            let monitor = &mut monitors[*active_monitor_idx];
            if self.options.empty_workspace_above_first
                && monitor
                    .workspaces
                    .first()
                    .is_some_and(|first| first.id() == wsid)
            {
                monitor.add_workspace_top();
            }
            if monitor
                .workspaces
                .last()
                .is_some_and(|last| last.id() == wsid)
            {
                monitor.add_workspace_bottom();
            }
        }
    }

    pub fn unset_workspace_name(&mut self, reference: Option<WorkspaceReference>) {
        let ws = if let Some(reference) = reference {
            self.find_workspace_by_ref(reference)
        } else {
            self.active_workspace_mut()
        };
        let Some(ws) = ws else {
            return;
        };
        let id = ws.id();

        self.unname_workspace_by_id(id);
    }

    pub fn set_monitors_overview_state(&mut self) {
        let MonitorSet::Normal { monitors, .. } = &mut self.monitor_set else {
            return;
        };

        for mon in monitors {
            mon.overview_open = self.overview_open;
            mon.set_overview_progress(self.overview_progress.as_ref());
        }
    }

    pub fn toggle_overview(&mut self) {
        self.overview_open = !self.overview_open;

        let from = self.overview_progress.take().map_or(0., |p| p.value());
        let to = if self.overview_open { 1. } else { 0. };

        self.overview_progress = Some(OverviewProgress::Animation(Animation::new(
            self.clock.clone(),
            from,
            to,
            0.,
            self.options.animations.overview_open_close.0,
        )));

        self.set_monitors_overview_state();
    }

    pub fn open_overview(&mut self) -> bool {
        if self.overview_open {
            return false;
        }

        self.toggle_overview();
        true
    }

    pub fn close_overview(&mut self) -> bool {
        if !self.overview_open {
            return false;
        }

        self.toggle_overview();
        true
    }

    pub fn toggle_overview_to_workspace(&mut self, ws_idx: usize) {
        let config = self.options.animations.overview_open_close.0;
        if let Some(mon) = self.active_monitor() {
            mon.activate_workspace_with_anim_config(ws_idx, Some(config));
        }
        self.toggle_overview();
    }

    pub fn start_open_animation_for_window(&mut self, window: &W::Id) {
        if let Some(InteractiveMoveState::Moving(move_)) = &self.interactive_move {
            if move_.tile.window().id() == window {
                return;
            }
        }

        for ws in self.workspaces_mut() {
            if ws.start_open_animation(window) {
                return;
            }
        }
    }

    pub fn store_unmap_snapshot(&mut self, renderer: &mut GlesRenderer, window: &W::Id) {
        let _span = tracy_client::span!("Layout::store_unmap_snapshot");

        if let Some(InteractiveMoveState::Moving(move_)) = &mut self.interactive_move {
            if move_.tile.window().id() == window {
                move_.tile.store_unmap_snapshot_if_empty(renderer);
                return;
            }
        }

        match &mut self.monitor_set {
            MonitorSet::Normal { monitors, .. } => {
                for mon in monitors {
                    for ws in &mut mon.workspaces {
                        if ws.has_window(window) {
                            ws.store_unmap_snapshot_if_empty(renderer, window);
                            return;
                        }
                    }
                }
            }
            MonitorSet::NoOutputs { workspaces, .. } => {
                for ws in workspaces {
                    if ws.has_window(window) {
                        ws.store_unmap_snapshot_if_empty(renderer, window);
                        return;
                    }
                }
            }
        }
    }

    pub fn clear_unmap_snapshot(&mut self, window: &W::Id) {
        if let Some(InteractiveMoveState::Moving(move_)) = &mut self.interactive_move {
            if move_.tile.window().id() == window {
                let _ = move_.tile.take_unmap_snapshot();
                return;
            }
        }

        match &mut self.monitor_set {
            MonitorSet::Normal { monitors, .. } => {
                for mon in monitors {
                    for ws in &mut mon.workspaces {
                        if ws.has_window(window) {
                            ws.clear_unmap_snapshot(window);
                            return;
                        }
                    }
                }
            }
            MonitorSet::NoOutputs { workspaces, .. } => {
                for ws in workspaces {
                    if ws.has_window(window) {
                        ws.clear_unmap_snapshot(window);
                        return;
                    }
                }
            }
        }
    }

    pub fn start_close_animation_for_window(
        &mut self,
        renderer: &mut GlesRenderer,
        window: &W::Id,
        blocker: TransactionBlocker,
    ) {
        let _span = tracy_client::span!("Layout::start_close_animation_for_window");

        let zoom = self.overview_zoom();

        if let Some(InteractiveMoveState::Moving(move_)) = &mut self.interactive_move {
            if move_.tile.window().id() == window {
                let Some(snapshot) = move_.tile.take_unmap_snapshot() else {
                    return;
                };
                let tile_pos = move_.tile_render_location(zoom);
                let tile_size = move_.tile.tile_size();

                let output = move_.output.clone();
                let pointer_pos_within_output = move_.pointer_pos_within_output;
                let Some(mon) = self.monitor_for_output_mut(&output) else {
                    return;
                };
                let Some((ws, ws_geo)) = mon.workspace_under(pointer_pos_within_output) else {
                    return;
                };
                let ws_id = ws.id();
                let ws = mon
                    .workspaces
                    .iter_mut()
                    .find(|ws| ws.id() == ws_id)
                    .unwrap();

                let tile_pos = tile_pos - ws_geo.loc;
                ws.start_close_animation_for_tile(renderer, snapshot, tile_size, tile_pos, blocker);
                return;
            }
        }

        match &mut self.monitor_set {
            MonitorSet::Normal { monitors, .. } => {
                for mon in monitors {
                    for ws in &mut mon.workspaces {
                        if ws.has_window(window) {
                            ws.start_close_animation_for_window(renderer, window, blocker);
                            return;
                        }
                    }
                }
            }
            MonitorSet::NoOutputs { workspaces, .. } => {
                for ws in workspaces {
                    if ws.has_window(window) {
                        ws.start_close_animation_for_window(renderer, window, blocker);
                        return;
                    }
                }
            }
        }
    }

    pub fn render_interactive_move_for_output<'a, R: NiriRenderer + 'a>(
        &'a self,
        renderer: &mut R,
        output: &Output,
        target: RenderTarget,
    ) -> impl Iterator<Item = RescaleRenderElement<TileRenderElement<R>>> + 'a {
        if self.update_render_elements_time != self.clock.now() {
            error!("clock moved between updating render elements and rendering");
        }

        let mut rv = None;

        if let Some(InteractiveMoveState::Moving(move_)) = &self.interactive_move {
            if &move_.output == output {
                let scale = Scale::from(move_.output.current_scale().fractional_scale());
                let zoom = self.overview_zoom();
                let location = move_.tile_render_location(zoom);
                let iter = move_
                    .tile
                    .render(renderer, location, true, target)
                    .map(move |elem| {
                        RescaleRenderElement::from_element(
                            elem,
                            location.to_physical_precise_round(scale),
                            zoom,
                        )
                    });
                rv = Some(iter);
            }
        }

        rv.into_iter().flatten()
    }

    pub fn refresh(&mut self, is_active: bool) {
        let _span = tracy_client::span!("Layout::refresh");

        self.is_active = is_active;

        let mut ongoing_scrolling_dnd = self.dnd.is_some().then_some(true);

        if let Some(InteractiveMoveState::Moving(move_)) = &mut self.interactive_move {
            let win = move_.tile.window_mut();

            win.set_active_in_column(true);
            win.set_floating(move_.is_floating);
            win.set_activated(true);

            win.set_interactive_resize(None);

            win.set_bounds(output_size(&move_.output).to_i32_round());

            win.send_pending_configure();
            win.refresh();

            ongoing_scrolling_dnd.get_or_insert(!move_.is_floating);
        } else if let Some(InteractiveMoveState::Starting { window_id, .. }) =
            &self.interactive_move
        {
            ongoing_scrolling_dnd.get_or_insert_with(|| {
                let (_, _, ws) = self
                    .workspaces()
                    .find(|(_, _, ws)| ws.has_window(window_id))
                    .unwrap();
                !ws.is_floating(window_id)
            });
        }

        match &mut self.monitor_set {
            MonitorSet::Normal {
                monitors,
                active_monitor_idx,
                ..
            } => {
                for (idx, mon) in monitors.iter_mut().enumerate() {
                    let is_active = self.is_active
                        && idx == *active_monitor_idx
                        && !matches!(self.interactive_move, Some(InteractiveMoveState::Moving(_)));

                    if ongoing_scrolling_dnd.is_some() && self.overview_open {
                        // Begin the scroll on new monitors and when opening the overview.
                        mon.dnd_scroll_gesture_begin();
                    } else if !self.overview_open {
                        mon.dnd_scroll_gesture_end();
                    }

                    for (ws_idx, ws) in mon.workspaces.iter_mut().enumerate() {
                        let is_focused = is_active && ws_idx == mon.active_workspace_idx;
                        ws.refresh(is_active, is_focused);

                        if let Some(is_scrolling) = ongoing_scrolling_dnd {
                            // Lock or unlock the view for scrolling interactive move.
                            if is_scrolling {
                                ws.dnd_scroll_gesture_begin();
                            } else {
                                ws.dnd_scroll_gesture_end();
                            }
                        } else {
                            // Cancel the view offset gesture after workspace switches, moves, etc.
                            if !self.overview_open && ws_idx != mon.active_workspace_idx {
                                ws.view_offset_gesture_end(None);
                            }
                        }
                    }
                }
            }
            MonitorSet::NoOutputs { workspaces, .. } => {
                for ws in workspaces {
                    ws.refresh(false, false);
                    ws.view_offset_gesture_end(None);
                }
            }
        }
    }

    pub fn workspaces(
        &self,
    ) -> impl Iterator<Item = (Option<&Monitor<W>>, usize, &Workspace<W>)> + '_ {
        let iter_normal;
        let iter_no_outputs;

        match &self.monitor_set {
            MonitorSet::Normal { monitors, .. } => {
                let it = monitors.iter().flat_map(|mon| {
                    mon.workspaces
                        .iter()
                        .enumerate()
                        .map(move |(idx, ws)| (Some(mon), idx, ws))
                });

                iter_normal = Some(it);
                iter_no_outputs = None;
            }
            MonitorSet::NoOutputs { workspaces } => {
                let it = workspaces
                    .iter()
                    .enumerate()
                    .map(|(idx, ws)| (None, idx, ws));

                iter_normal = None;
                iter_no_outputs = Some(it);
            }
        }

        let iter_normal = iter_normal.into_iter().flatten();
        let iter_no_outputs = iter_no_outputs.into_iter().flatten();
        iter_normal.chain(iter_no_outputs)
    }

    pub fn workspaces_mut(&mut self) -> impl Iterator<Item = &mut Workspace<W>> + '_ {
        let iter_normal;
        let iter_no_outputs;

        match &mut self.monitor_set {
            MonitorSet::Normal { monitors, .. } => {
                let it = monitors
                    .iter_mut()
                    .flat_map(|mon| mon.workspaces.iter_mut());

                iter_normal = Some(it);
                iter_no_outputs = None;
            }
            MonitorSet::NoOutputs { workspaces } => {
                let it = workspaces.iter_mut();

                iter_normal = None;
                iter_no_outputs = Some(it);
            }
        }

        let iter_normal = iter_normal.into_iter().flatten();
        let iter_no_outputs = iter_no_outputs.into_iter().flatten();
        iter_normal.chain(iter_no_outputs)
    }

    pub fn windows(&self) -> impl Iterator<Item = (Option<&Monitor<W>>, &W)> {
        let moving_window = self
            .interactive_move
            .as_ref()
            .and_then(|x| x.moving())
            .map(|move_| (self.monitor_for_output(&move_.output), move_.tile.window()))
            .into_iter();

        let rest = self
            .workspaces()
            .flat_map(|(mon, _, ws)| ws.windows().map(move |win| (mon, win)));

        moving_window.chain(rest)
    }

    pub fn has_window(&self, window: &W::Id) -> bool {
        self.windows().any(|(_, win)| win.id() == window)
    }

    pub fn is_overview_open(&self) -> bool {
        self.overview_open
    }

    fn resolve_scrolling_width(&self, window: &W, width: Option<PresetSize>) -> ColumnWidth {
        let width = width.unwrap_or_else(|| PresetSize::Fixed(window.size().w));
        match width {
            PresetSize::Fixed(fixed) => {
                let mut fixed = f64::from(fixed);

                // Add border width since ColumnWidth includes borders.
                let rules = window.rules();
                let border = rules.border.resolve_against(self.options.border);
                if !border.off {
                    fixed += border.width.0 * 2.;
                }

                ColumnWidth::Fixed(fixed)
            }
            PresetSize::Proportion(prop) => ColumnWidth::Proportion(prop),
        }
    }
}

impl<W: LayoutElement> Default for MonitorSet<W> {
    fn default() -> Self {
        Self::NoOutputs { workspaces: vec![] }
    }
}

fn compute_overview_zoom(options: &Options, overview_progress: Option<f64>) -> f64 {
    // Clamp to some sane values.
    let zoom = options.overview.zoom.0.clamp(0.0001, 0.75);

    if let Some(p) = overview_progress {
        (1. - p * (1. - zoom)).max(0.0001)
    } else {
        1.
    }
}<|MERGE_RESOLUTION|>--- conflicted
+++ resolved
@@ -2219,7 +2219,6 @@
         monitor.move_to_workspace(window, idx, activate);
     }
 
-<<<<<<< HEAD
     pub fn focus_window_or_workspace_up_or_output(&mut self, output: &Output) -> bool {
         if self.focus_window_or_workspace_up() {
             true
@@ -2274,10 +2273,7 @@
         }
     }
 
-    pub fn move_column_to_workspace_up(&mut self) {
-=======
     pub fn move_column_to_workspace_up(&mut self, activate: bool) {
->>>>>>> 37458d94
         let Some(monitor) = self.active_monitor() else {
             return;
         };
