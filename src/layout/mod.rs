--- conflicted
+++ resolved
@@ -342,30 +342,7 @@
 
 #[derive(Debug, Default, Clone, PartialEq)]
 pub struct Options {
-<<<<<<< HEAD
-    /// Padding around windows in logical pixels.
-    pub gaps: f64,
-    /// Extra padding around the working area in logical pixels.
-    pub struts: Struts,
-    pub focus_ring: niri_config::FocusRing,
-    pub border: niri_config::Border,
-    pub shadow: niri_config::Shadow,
-    pub blur: niri_config::Blur,
-    pub tab_indicator: niri_config::TabIndicator,
-    pub insert_hint: niri_config::InsertHint,
-    pub center_focused_column: CenterFocusedColumn,
-    pub always_center_single_column: bool,
-    pub empty_workspace_above_first: bool,
-    pub default_column_display: ColumnDisplay,
-    /// Column or window widths that `toggle_width()` switches between.
-    pub preset_column_widths: Vec<PresetSize>,
-    /// Initial width for new columns.
-    pub default_column_width: Option<PresetSize>,
-    /// Window height that `toggle_window_height()` switches between.
-    pub preset_window_heights: Vec<PresetSize>,
-=======
     pub layout: niri_config::Layout,
->>>>>>> 2776005c
     pub animations: niri_config::Animations,
     pub gestures: niri_config::Gestures,
     pub overview: niri_config::Overview,
@@ -375,45 +352,6 @@
     pub deactivate_unfocused_windows: bool,
 }
 
-<<<<<<< HEAD
-impl Default for Options {
-    fn default() -> Self {
-        Self {
-            gaps: 16.,
-            struts: Default::default(),
-            focus_ring: Default::default(),
-            blur: Default::default(),
-            border: Default::default(),
-            shadow: Default::default(),
-            tab_indicator: Default::default(),
-            insert_hint: Default::default(),
-            center_focused_column: Default::default(),
-            always_center_single_column: false,
-            empty_workspace_above_first: false,
-            default_column_display: ColumnDisplay::Normal,
-            preset_column_widths: vec![
-                PresetSize::Proportion(1. / 3.),
-                PresetSize::Proportion(0.5),
-                PresetSize::Proportion(2. / 3.),
-            ],
-            default_column_width: None,
-            animations: Default::default(),
-            gestures: Default::default(),
-            overview: Default::default(),
-            disable_resize_throttling: false,
-            disable_transactions: false,
-            preset_window_heights: vec![
-                PresetSize::Proportion(1. / 3.),
-                PresetSize::Proportion(0.5),
-                PresetSize::Proportion(2. / 3.),
-            ],
-            deactivate_unfocused_windows: false,
-        }
-    }
-}
-
-=======
->>>>>>> 2776005c
 #[allow(clippy::large_enum_variant)]
 #[derive(Debug)]
 enum InteractiveMoveState<W: LayoutElement> {
@@ -663,24 +601,7 @@
 impl Options {
     fn from_config(config: &Config) -> Self {
         Self {
-<<<<<<< HEAD
-            gaps: layout.gaps.0,
-            struts: layout.struts,
-            focus_ring: layout.focus_ring,
-            border: layout.border,
-            shadow: layout.shadow,
-            blur: layout.blur,
-            tab_indicator: layout.tab_indicator,
-            insert_hint: layout.insert_hint,
-            center_focused_column: layout.center_focused_column,
-            always_center_single_column: layout.always_center_single_column,
-            empty_workspace_above_first: layout.empty_workspace_above_first,
-            default_column_display: layout.default_column_display,
-            preset_column_widths,
-            default_column_width,
-=======
             layout: config.layout.clone(),
->>>>>>> 2776005c
             animations: config.animations.clone(),
             gestures: config.gestures,
             overview: config.overview,
