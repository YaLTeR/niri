--- conflicted
+++ resolved
@@ -727,13 +727,9 @@
         // round to avoid situations where proportionally-sized columns don't fit on the screen
         // exactly.
         self.window
-<<<<<<< HEAD
-            .request_size(size.to_i32_floor(), animate, transaction);
+            .request_size(size.to_i32_floor(), false, animate, transaction);
 
         self.prefer_expected_size = false;
-=======
-            .request_size(size.to_i32_floor(), false, animate, transaction);
->>>>>>> c7096962
     }
 
     pub fn tile_width_for_window_width(&self, size: f64) -> f64 {
