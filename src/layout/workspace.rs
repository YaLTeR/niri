--- conflicted
+++ resolved
@@ -1632,31 +1632,8 @@
         push: &mut dyn FnMut(WorkspaceRenderElement<R>),
     ) {
         let scrolling_focus_ring = focus_ring && !self.floating_is_active();
-<<<<<<< HEAD
-        let scrolling = self.scrolling.render_elements(
-            renderer,
-            target,
-            scrolling_focus_ring,
-            self.current_output().unwrap(),
-        );
-        let scrolling = scrolling.into_iter().map(WorkspaceRenderElement::from);
-
-        let floating_focus_ring = focus_ring && self.floating_is_active();
-        let floating = self.is_floating_visible().then(|| {
-            let view_rect = Rectangle::from_size(self.view_size);
-            let floating = self.floating.render_elements(
-                renderer,
-                view_rect,
-                target,
-                floating_focus_ring,
-                self.current_output().unwrap(),
-            );
-            floating.into_iter().map(WorkspaceRenderElement::from)
-        });
-        let floating = floating.into_iter().flatten();
-=======
         self.scrolling
-            .render(renderer, target, scrolling_focus_ring, &mut |elem| {
+            .render(renderer, target, scrolling_focus_ring, self.current_output().unwrap(), &mut |elem| {
                 push(elem.into())
             });
     }
@@ -1671,7 +1648,6 @@
         if !self.is_floating_visible() {
             return;
         }
->>>>>>> cf0b4bc0
 
         let view_rect = Rectangle::from_size(self.view_size);
         let floating_focus_ring = focus_ring && self.floating_is_active();
@@ -1680,6 +1656,7 @@
             view_rect,
             target,
             floating_focus_ring,
+            self.current_output().unwrap(),
             &mut |elem| push(elem.into()),
         );
     }
