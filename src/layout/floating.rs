use std::cmp::max;
use std::iter::zip;
use std::rc::Rc;

use niri_config::utils::MergeWith as _;
use niri_config::{PresetSize, RelativeTo};
use niri_ipc::{PositionChange, SizeChange, WindowLayout};
use smithay::backend::renderer::gles::GlesRenderer;
use smithay::output::Output;
use smithay::utils::{Logical, Point, Rectangle, Scale, Serial, Size};

use super::closing_window::{ClosingWindow, ClosingWindowRenderElement};
use super::scrolling::ColumnWidth;
use super::tile::{Tile, TileRenderElement, TileRenderSnapshot};
use super::workspace::{InteractiveResize, ResolvedSize};
use super::{
    ConfigureIntent, InteractiveResizeData, LayoutElement, Options, RemovedTile, SizeFrac,
};
use crate::animation::{Animation, Clock};
use crate::niri_render_elements;
use crate::render_helpers::renderer::NiriRenderer;
use crate::render_helpers::RenderTarget;
use crate::utils::transaction::TransactionBlocker;
use crate::utils::{
    center_preferring_top_left_in_area, clamp_preferring_top_left_in_area, ensure_min_max_size,
    ensure_min_max_size_maybe_zero, ResizeEdge,
};
use crate::window::ResolvedWindowRules;

/// By how many logical pixels the directional move commands move floating windows.
pub const DIRECTIONAL_MOVE_PX: f64 = 50.;

/// Space for floating windows.
#[derive(Debug)]
pub struct FloatingSpace<W: LayoutElement> {
    /// Tiles in top-to-bottom order.
    tiles: Vec<Tile<W>>,

    /// Extra per-tile data.
    data: Vec<Data>,

    /// Id of the active window.
    ///
    /// The active window is not necessarily the topmost window. Focus-follows-mouse should
    /// activate a window, but not bring it to the top, because that's very annoying.
    ///
    /// This is always set to `Some()` when `tiles` isn't empty.
    active_window_id: Option<W::Id>,

    /// Ongoing interactive resize.
    interactive_resize: Option<InteractiveResize<W>>,

    /// Windows in the closing animation.
    closing_windows: Vec<ClosingWindow>,

    /// View size for this space.
    view_size: Size<f64, Logical>,

    /// Working area for this space.
    working_area: Rectangle<f64, Logical>,

    /// Scale of the output the space is on (and rounds its sizes to).
    scale: f64,

    /// Clock for driving animations.
    clock: Clock,

    /// Configurable properties of the layout.
    options: Rc<Options>,
}

niri_render_elements! {
    FloatingSpaceRenderElement<R> => {
        Tile = TileRenderElement<R>,
        ClosingWindow = ClosingWindowRenderElement,
    }
}

/// Extra per-tile data.
#[derive(Debug, Clone, Copy, PartialEq)]
struct Data {
    /// Position relative to the working area.
    pos: Point<f64, SizeFrac>,

    /// Cached position in logical coordinates.
    ///
    /// Not rounded to physical pixels.
    logical_pos: Point<f64, Logical>,

    /// Cached actual size of the tile.
    size: Size<f64, Logical>,

    /// Working area used for conversions.
    working_area: Rectangle<f64, Logical>,
}

impl Data {
    pub fn new<W: LayoutElement>(
        working_area: Rectangle<f64, Logical>,
        tile: &Tile<W>,
        logical_pos: Point<f64, Logical>,
    ) -> Self {
        let mut rv = Self {
            pos: Point::default(),
            logical_pos: Point::default(),
            size: Size::default(),
            working_area,
        };
        rv.update(tile);
        rv.set_logical_pos(logical_pos);
        rv
    }

    pub fn scale_by_working_area(
        area: Rectangle<f64, Logical>,
        pos: Point<f64, SizeFrac>,
    ) -> Point<f64, Logical> {
        let mut logical_pos = Point::from((pos.x, pos.y));
        logical_pos.x *= area.size.w;
        logical_pos.y *= area.size.h;
        logical_pos += area.loc;
        logical_pos
    }

    pub fn logical_to_size_frac_in_working_area(
        area: Rectangle<f64, Logical>,
        logical_pos: Point<f64, Logical>,
    ) -> Point<f64, SizeFrac> {
        let pos = logical_pos - area.loc;
        let mut pos = Point::from((pos.x, pos.y));
        pos.x /= f64::max(area.size.w, 1.0);
        pos.y /= f64::max(area.size.h, 1.0);
        pos
    }

    fn recompute_logical_pos(&mut self) {
        let mut logical_pos = Self::scale_by_working_area(self.working_area, self.pos);

        // Make sure the window doesn't go too much off-screen. Numbers taken from Mutter.
        let min_on_screen_hor = f64::clamp(self.size.w / 4., 10., 75.);
        let min_on_screen_ver = f64::clamp(self.size.h / 4., 10., 75.);
        let max_off_screen_hor = f64::max(0., self.size.w - min_on_screen_hor);
        let max_off_screen_ver = f64::max(0., self.size.h - min_on_screen_ver);

        logical_pos -= self.working_area.loc;
        logical_pos.x = f64::max(logical_pos.x, -max_off_screen_hor);
        logical_pos.y = f64::max(logical_pos.y, -max_off_screen_ver);
        logical_pos.x = f64::min(
            logical_pos.x,
            self.working_area.size.w - self.size.w + max_off_screen_hor,
        );
        logical_pos.y = f64::min(
            logical_pos.y,
            self.working_area.size.h - self.size.h + max_off_screen_ver,
        );
        logical_pos += self.working_area.loc;

        self.logical_pos = logical_pos;
    }

    pub fn update_config(&mut self, working_area: Rectangle<f64, Logical>) {
        if self.working_area == working_area {
            return;
        }

        self.working_area = working_area;
        self.recompute_logical_pos();
    }

    pub fn update<W: LayoutElement>(&mut self, tile: &Tile<W>) {
        let size = tile.tile_size();
        if self.size == size {
            return;
        }

        self.size = size;
        self.recompute_logical_pos();
    }

    pub fn set_logical_pos(&mut self, logical_pos: Point<f64, Logical>) {
        self.pos = Self::logical_to_size_frac_in_working_area(self.working_area, logical_pos);

        // This will clamp the logical position to the current working area.
        self.recompute_logical_pos();
    }

    pub fn center(&self) -> Point<f64, Logical> {
        self.logical_pos + self.size.downscale(2.)
    }

    #[cfg(test)]
    fn verify_invariants(&self) {
        let mut temp = *self;
        temp.recompute_logical_pos();
        assert_eq!(
            self.logical_pos, temp.logical_pos,
            "cached logical pos must be up to date"
        );
    }
}

impl<W: LayoutElement> FloatingSpace<W> {
    pub fn new(
        view_size: Size<f64, Logical>,
        working_area: Rectangle<f64, Logical>,
        scale: f64,
        clock: Clock,
        options: Rc<Options>,
    ) -> Self {
        Self {
            tiles: Vec::new(),
            data: Vec::new(),
            active_window_id: None,
            interactive_resize: None,
            closing_windows: Vec::new(),
            view_size,
            working_area,
            scale,
            clock,
            options,
        }
    }

    pub fn update_config(
        &mut self,
        view_size: Size<f64, Logical>,
        working_area: Rectangle<f64, Logical>,
        scale: f64,
        options: Rc<Options>,
    ) {
        for (tile, data) in zip(&mut self.tiles, &mut self.data) {
            tile.update_config(view_size, scale, options.clone());
            data.update(tile);
            data.update_config(working_area);
        }

        self.view_size = view_size;
        self.working_area = working_area;
        self.scale = scale;
        self.options = options;
    }

    pub fn update_shaders(&mut self) {
        for tile in &mut self.tiles {
            tile.update_shaders();
        }
    }

    pub fn advance_animations(&mut self) {
        for tile in &mut self.tiles {
            tile.advance_animations();
        }

        self.closing_windows.retain_mut(|closing| {
            closing.advance_animations();
            closing.are_animations_ongoing()
        });
    }

    pub fn are_animations_ongoing(&self) -> bool {
        self.tiles.iter().any(Tile::are_animations_ongoing) || !self.closing_windows.is_empty()
    }

    pub fn are_transitions_ongoing(&self) -> bool {
        self.tiles.iter().any(Tile::are_transitions_ongoing) || !self.closing_windows.is_empty()
    }

    pub fn update_render_elements(&mut self, is_active: bool, view_rect: Rectangle<f64, Logical>) {
        let active = self.active_window_id.clone();
        for (tile, offset) in self.tiles_with_offsets_mut() {
            let id = tile.window().id();
            let is_active = is_active && Some(id) == active.as_ref();

            let mut tile_view_rect = view_rect;
            tile_view_rect.loc -= offset + tile.render_offset();
            tile.update_render_elements(is_active, tile_view_rect);
        }
    }

    pub fn tiles(&self) -> impl Iterator<Item = &Tile<W>> + '_ {
        self.tiles.iter()
    }

    pub fn tiles_mut(&mut self) -> impl Iterator<Item = &mut Tile<W>> + '_ {
        self.tiles.iter_mut()
    }

    pub fn tiles_with_offsets(&self) -> impl Iterator<Item = (&Tile<W>, Point<f64, Logical>)> + '_ {
        let offsets = self.data.iter().map(|d| d.logical_pos);
        zip(&self.tiles, offsets)
    }

    pub fn tiles_with_offsets_mut(
        &mut self,
    ) -> impl Iterator<Item = (&mut Tile<W>, Point<f64, Logical>)> + '_ {
        let offsets = self.data.iter().map(|d| d.logical_pos);
        zip(&mut self.tiles, offsets)
    }

    pub fn tiles_with_render_positions(
        &self,
    ) -> impl Iterator<Item = (&Tile<W>, Point<f64, Logical>)> {
        let scale = self.scale;
        self.tiles_with_offsets().map(move |(tile, offset)| {
            let pos = offset + tile.render_offset();
            // Round to physical pixels.
            let pos = pos.to_physical_precise_round(scale).to_logical(scale);
            (tile, pos)
        })
    }

    pub fn tiles_with_render_positions_mut(
        &mut self,
        round: bool,
    ) -> impl Iterator<Item = (&mut Tile<W>, Point<f64, Logical>)> {
        let scale = self.scale;
        self.tiles_with_offsets_mut().map(move |(tile, offset)| {
            let mut pos = offset + tile.render_offset();
            // Round to physical pixels.
            if round {
                pos = pos.to_physical_precise_round(scale).to_logical(scale);
            }
            (tile, pos)
        })
    }

    pub fn tiles_with_ipc_layouts(&self) -> impl Iterator<Item = (&Tile<W>, WindowLayout)> {
        let scale = self.scale;
        self.tiles_with_offsets().map(move |(tile, offset)| {
            // Do not include animated render offset here to avoid IPC spam.
            let pos = offset;
            // Round to physical pixels.
            let pos = pos.to_physical_precise_round(scale).to_logical(scale);

            let layout = WindowLayout {
                tile_pos_in_workspace_view: Some(pos.into()),
                ..tile.ipc_layout_template()
            };
            (tile, layout)
        })
    }

    pub fn new_window_toplevel_bounds(&self, rules: &ResolvedWindowRules) -> Size<i32, Logical> {
        let border_config = self.options.layout.border.merged_with(&rules.border);
        compute_toplevel_bounds(border_config, self.working_area.size)
    }

    /// Returns the geometry of the active tile relative to and clamped to the working area.
    ///
    /// During animations, assumes the final tile position.
    pub fn active_tile_visual_rectangle(&self) -> Option<Rectangle<f64, Logical>> {
        let (tile, offset) = self.tiles_with_offsets().next()?;

        let tile_size = tile.tile_size();
        let tile_rect = Rectangle::new(offset, tile_size);

        self.working_area.intersection(tile_rect)
    }

    pub fn popup_target_rect(&self, id: &W::Id) -> Option<Rectangle<f64, Logical>> {
        for (tile, pos) in self.tiles_with_offsets() {
            if tile.window().id() == id {
                // Position within the working area.
                let mut target = self.working_area;
                target.loc -= pos;
                target.loc -= tile.window_loc();

                return Some(target);
            }
        }
        None
    }

    fn idx_of(&self, id: &W::Id) -> Option<usize> {
        self.tiles.iter().position(|tile| tile.window().id() == id)
    }

    fn contains(&self, id: &W::Id) -> bool {
        self.idx_of(id).is_some()
    }

    pub fn active_window(&self) -> Option<&W> {
        let id = self.active_window_id.as_ref()?;
        self.tiles
            .iter()
            .find(|tile| tile.window().id() == id)
            .map(Tile::window)
    }

    pub fn active_window_mut(&mut self) -> Option<&mut W> {
        let id = self.active_window_id.as_ref()?;
        self.tiles
            .iter_mut()
            .find(|tile| tile.window().id() == id)
            .map(Tile::window_mut)
    }

    pub fn has_window(&self, id: &W::Id) -> bool {
        self.tiles.iter().any(|tile| tile.window().id() == id)
    }

    pub fn is_empty(&self) -> bool {
        self.tiles.is_empty()
    }

    pub fn add_tile(&mut self, tile: Tile<W>, activate: bool) {
        self.add_tile_at(0, tile, activate);
    }

    fn add_tile_at(&mut self, mut idx: usize, mut tile: Tile<W>, activate: bool) {
        tile.update_config(self.view_size, self.scale, self.options.clone());

        // Restore the previous floating window size, and in case the tile is fullscreen,
        // unfullscreen it.
        let floating_size = tile.floating_window_size;
        let win = tile.window_mut();
        let mut size = if !win.pending_sizing_mode().is_normal() {
            // If the window was fullscreen or maximized without a floating size, ask for (0, 0).
            floating_size.unwrap_or_default()
        } else {
            // If the window wasn't fullscreen without a floating size (e.g. it was tiled before),
            // ask for the current size. If the current size is unknown (the window was only ever
            // fullscreen until now), fall back to (0, 0).
            floating_size.unwrap_or_else(|| win.expected_size().unwrap_or_default())
        };

        // Apply min/max size window rules. If requesting a concrete size, apply completely; if
        // requesting (0, 0), apply only when min/max results in a fixed size.
        let min_size = win.min_size();
        let max_size = win.max_size();
        size.w = ensure_min_max_size_maybe_zero(size.w, min_size.w, max_size.w);
        size.h = ensure_min_max_size_maybe_zero(size.h, min_size.h, max_size.h);

        win.request_size_once(size, true);

        if activate || self.tiles.is_empty() {
            self.active_window_id = Some(win.id().clone());
        }

        // Make sure the tile isn't inserted below its parent.
        for (i, tile_above) in self.tiles.iter().enumerate().take(idx) {
            if win.is_child_of(tile_above.window()) {
                idx = i;
                break;
            }
        }

        let pos = self.stored_or_default_tile_pos(&tile).unwrap_or_else(|| {
            center_preferring_top_left_in_area(self.working_area, tile.tile_size())
        });

        let data = Data::new(self.working_area, &tile, pos);
        self.data.insert(idx, data);
        self.tiles.insert(idx, tile);

        self.bring_up_descendants_of(idx);
    }

    pub fn add_tile_above(&mut self, above: &W::Id, mut tile: Tile<W>, activate: bool) {
        let idx = self.idx_of(above).unwrap();

        let above_pos = self.data[idx].logical_pos;
        let above_size = self.data[idx].size;
        let tile_size = tile.tile_size();
        let pos = above_pos + (above_size.to_point() - tile_size.to_point()).downscale(2.);
        let pos = self.clamp_within_working_area(pos, tile_size);
        tile.floating_pos = Some(self.logical_to_size_frac(pos));

        self.add_tile_at(idx, tile, activate);
    }

    fn bring_up_descendants_of(&mut self, idx: usize) {
        let tile = &self.tiles[idx];
        let win = tile.window();

        // We always maintain the correct stacking order, so walking descendants back to front
        // should give us all of them.
        let mut descendants: Vec<usize> = Vec::new();
        for (i, tile_below) in self.tiles.iter().enumerate().skip(idx + 1).rev() {
            let win_below = tile_below.window();
            if win_below.is_child_of(win)
                || descendants
                    .iter()
                    .any(|idx| win_below.is_child_of(self.tiles[*idx].window()))
            {
                descendants.push(i);
            }
        }

        // Now, descendants is in back-to-front order, and repositioning them in the front-to-back
        // order will preserve the subsequent indices and work out right.
        let mut idx = idx;
        for descendant_idx in descendants.into_iter().rev() {
            self.raise_window(descendant_idx, idx);
            idx += 1;
        }
    }

    pub fn remove_active_tile(&mut self) -> Option<RemovedTile<W>> {
        let id = self.active_window_id.clone()?;
        Some(self.remove_tile(&id))
    }

    pub fn remove_tile(&mut self, id: &W::Id) -> RemovedTile<W> {
        let idx = self.idx_of(id).unwrap();
        self.remove_tile_by_idx(idx)
    }

    fn remove_tile_by_idx(&mut self, idx: usize) -> RemovedTile<W> {
        let mut tile = self.tiles.remove(idx);
        let data = self.data.remove(idx);

        if self.tiles.is_empty() {
            self.active_window_id = None;
        } else if Some(tile.window().id()) == self.active_window_id.as_ref() {
            // The active tile was removed, make the topmost tile active.
            self.active_window_id = Some(self.tiles[0].window().id().clone());
        }

        // Stop interactive resize.
        if let Some(resize) = &self.interactive_resize {
            if tile.window().id() == &resize.window {
                self.interactive_resize = None;
            }
        }

        // Store the floating size if we have one.
        if let Some(size) = tile.window().expected_size() {
            tile.floating_window_size = Some(size);
        }
        // Store the floating position.
        tile.floating_pos = Some(data.pos);

        let width = ColumnWidth::Fixed(tile.tile_expected_or_current_size().w);
        RemovedTile {
            tile,
            width,
            is_full_width: false,
            is_floating: true,
        }
    }

    pub fn start_close_animation_for_window(
        &mut self,
        renderer: &mut GlesRenderer,
        id: &W::Id,
        blocker: TransactionBlocker,
    ) {
        let (tile, tile_pos) = self
            .tiles_with_render_positions_mut(false)
            .find(|(tile, _)| tile.window().id() == id)
            .unwrap();

        let Some(snapshot) = tile.take_unmap_snapshot() else {
            return;
        };

        let tile_size = tile.tile_size();

        self.start_close_animation_for_tile(renderer, snapshot, tile_size, tile_pos, blocker);
    }

    pub fn activate_window_without_raising(&mut self, id: &W::Id) -> bool {
        if !self.contains(id) {
            return false;
        }

        self.active_window_id = Some(id.clone());
        true
    }

    pub fn activate_window(&mut self, id: &W::Id) -> bool {
        let Some(idx) = self.idx_of(id) else {
            return false;
        };

        self.raise_window(idx, 0);
        self.active_window_id = Some(id.clone());
        self.bring_up_descendants_of(0);

        true
    }

    fn raise_window(&mut self, from_idx: usize, to_idx: usize) {
        assert!(to_idx <= from_idx);

        let tile = self.tiles.remove(from_idx);
        let data = self.data.remove(from_idx);
        self.tiles.insert(to_idx, tile);
        self.data.insert(to_idx, data);
    }

    pub fn start_close_animation_for_tile(
        &mut self,
        renderer: &mut GlesRenderer,
        snapshot: TileRenderSnapshot,
        tile_size: Size<f64, Logical>,
        tile_pos: Point<f64, Logical>,
        blocker: TransactionBlocker,
    ) {
        let anim = Animation::new(
            self.clock.clone(),
            0.,
            1.,
            0.,
            self.options.animations.window_close.anim,
        );

        let blocker = if self.options.disable_transactions {
            TransactionBlocker::completed()
        } else {
            blocker
        };

        let scale = Scale::from(self.scale);
        let res = ClosingWindow::new(
            renderer, snapshot, scale, tile_size, tile_pos, blocker, anim,
        );
        match res {
            Ok(closing) => {
                self.closing_windows.push(closing);
            }
            Err(err) => {
                warn!("error creating a closing window animation: {err:?}");
            }
        }
    }

    pub fn toggle_window_width(&mut self, id: Option<&W::Id>, forwards: bool) {
        let Some(id) = id.or(self.active_window_id.as_ref()).cloned() else {
            return;
        };
        let idx = self.idx_of(&id).unwrap();

        let available_size = self.working_area.size.w;

        let len = self.options.layout.preset_column_widths.len();
        let tile = &mut self.tiles[idx];
        let preset_idx = if let Some(idx) = tile.floating_preset_width_idx {
            (idx + if forwards { 1 } else { len - 1 }) % len
        } else {
            let current_window = tile.window_expected_or_current_size().w;
            let current_tile = tile.tile_expected_or_current_size().w;

            let mut it = self
                .options
                .layout
                .preset_column_widths
                .iter()
                .map(|preset| resolve_preset_size(*preset, available_size));

            if forwards {
                it.position(|resolved| {
                    match resolved {
                        // Some allowance for fractional scaling purposes.
                        ResolvedSize::Tile(resolved) => current_tile + 1. < resolved,
                        ResolvedSize::Window(resolved) => current_window + 1. < resolved,
                    }
                })
                .unwrap_or(0)
            } else {
                it.rposition(|resolved| {
                    match resolved {
                        // Some allowance for fractional scaling purposes.
                        ResolvedSize::Tile(resolved) => resolved + 1. < current_tile,
                        ResolvedSize::Window(resolved) => resolved + 1. < current_window,
                    }
                })
                .unwrap_or(len - 1)
            }
        };

        let preset = self.options.layout.preset_column_widths[preset_idx];
        self.set_window_width(Some(&id), SizeChange::from(preset), true);

        self.tiles[idx].floating_preset_width_idx = Some(preset_idx);

        self.interactive_resize_end(Some(&id));
    }

    pub fn start_open_animation(&mut self, id: &W::Id) -> bool {
        let Some(idx) = self.idx_of(id) else {
            return false;
        };

        self.tiles[idx].start_open_animation();
        true
    }

    pub fn toggle_window_height(&mut self, id: Option<&W::Id>, forwards: bool) {
        let Some(id) = id.or(self.active_window_id.as_ref()).cloned() else {
            return;
        };
        let idx = self.idx_of(&id).unwrap();

        let available_size = self.working_area.size.h;

        let len = self.options.layout.preset_window_heights.len();
        let tile = &mut self.tiles[idx];
        let preset_idx = if let Some(idx) = tile.floating_preset_height_idx {
            (idx + if forwards { 1 } else { len - 1 }) % len
        } else {
            let current_window = tile.window_expected_or_current_size().h;
            let current_tile = tile.tile_expected_or_current_size().h;

            let mut it = self
                .options
                .layout
                .preset_window_heights
                .iter()
                .map(|preset| resolve_preset_size(*preset, available_size));

            if forwards {
                it.position(|resolved| {
                    match resolved {
                        // Some allowance for fractional scaling purposes.
                        ResolvedSize::Tile(resolved) => current_tile + 1. < resolved,
                        ResolvedSize::Window(resolved) => current_window + 1. < resolved,
                    }
                })
                .unwrap_or(0)
            } else {
                it.rposition(|resolved| {
                    match resolved {
                        // Some allowance for fractional scaling purposes.
                        ResolvedSize::Tile(resolved) => resolved + 1. < current_tile,
                        ResolvedSize::Window(resolved) => resolved + 1. < current_window,
                    }
                })
                .unwrap_or(len - 1)
            }
        };

        let preset = self.options.layout.preset_window_heights[preset_idx];
        self.set_window_height(Some(&id), SizeChange::from(preset), true);

        let tile = &mut self.tiles[idx];
        tile.floating_preset_height_idx = Some(preset_idx);

        self.interactive_resize_end(Some(&id));
    }

    pub fn set_window_width(&mut self, id: Option<&W::Id>, change: SizeChange, animate: bool) {
        let Some(id) = id.or(self.active_window_id.as_ref()) else {
            return;
        };
        let idx = self.idx_of(id).unwrap();

        let tile = &mut self.tiles[idx];
        tile.floating_preset_width_idx = None;

        let available_size = self.working_area.size.w;
        let win = tile.window();
        let current_window = win.expected_size().unwrap_or_else(|| win.size()).w;
        let current_tile = tile.tile_expected_or_current_size().w;

        const MAX_PX: f64 = 100000.;
        const MAX_F: f64 = 10000.;

        let win_width = match change {
            SizeChange::SetFixed(win_width) => f64::from(win_width),
            SizeChange::SetProportion(prop) => {
                let prop = (prop / 100.).clamp(0., MAX_F);
                let tile_width = available_size * prop;
                tile.window_width_for_tile_width(tile_width)
            }
            SizeChange::AdjustFixed(delta) => f64::from(current_window.saturating_add(delta)),
            SizeChange::AdjustProportion(delta) => {
                let current_prop = current_tile / available_size;
                let prop = (current_prop + delta / 100.).clamp(0., MAX_F);
                let tile_width = available_size * prop;
                tile.window_width_for_tile_width(tile_width)
            }
        };
        let win_width = win_width.round().clamp(1., MAX_PX) as i32;

        let win = tile.window_mut();
        let min_size = win.min_size();
        let max_size = win.max_size();

        let win_width = ensure_min_max_size(win_width, min_size.w, max_size.w);

        let win_height = win.expected_size().unwrap_or_default().h;
        let win_height = ensure_min_max_size(win_height, min_size.h, max_size.h);

        let win_size = Size::from((win_width, win_height));
        win.request_size_once(win_size, animate);
    }

    pub fn set_window_height(&mut self, id: Option<&W::Id>, change: SizeChange, animate: bool) {
        let Some(id) = id.or(self.active_window_id.as_ref()) else {
            return;
        };
        let idx = self.idx_of(id).unwrap();

        let tile = &mut self.tiles[idx];
        tile.floating_preset_height_idx = None;

        let available_size = self.working_area.size.h;
        let win = tile.window();
        let current_window = win.expected_size().unwrap_or_else(|| win.size()).h;
        let current_tile = tile.tile_expected_or_current_size().h;

        const MAX_PX: f64 = 100000.;
        const MAX_F: f64 = 10000.;

        let win_height = match change {
            SizeChange::SetFixed(win_height) => f64::from(win_height),
            SizeChange::SetProportion(prop) => {
                let prop = (prop / 100.).clamp(0., MAX_F);
                let tile_height = available_size * prop;
                tile.window_height_for_tile_height(tile_height)
            }
            SizeChange::AdjustFixed(delta) => f64::from(current_window.saturating_add(delta)),
            SizeChange::AdjustProportion(delta) => {
                let current_prop = current_tile / available_size;
                let prop = (current_prop + delta / 100.).clamp(0., MAX_F);
                let tile_height = available_size * prop;
                tile.window_height_for_tile_height(tile_height)
            }
        };
        let win_height = win_height.round().clamp(1., MAX_PX) as i32;

        let win = tile.window_mut();
        let min_size = win.min_size();
        let max_size = win.max_size();

        let win_height = ensure_min_max_size(win_height, min_size.h, max_size.h);

        let win_width = win.expected_size().unwrap_or_default().w;
        let win_width = ensure_min_max_size(win_width, min_size.w, max_size.w);

        let win_size = Size::from((win_width, win_height));
        win.request_size_once(win_size, animate);
    }

    fn focus_directional(
        &mut self,
        distance: impl Fn(Point<f64, Logical>, Point<f64, Logical>) -> f64,
    ) -> bool {
        let Some(active_id) = &self.active_window_id else {
            return false;
        };
        let active_idx = self.idx_of(active_id).unwrap();
        let center = self.data[active_idx].center();

        let result = zip(&self.tiles, &self.data)
            .filter(|(tile, _)| tile.window().id() != active_id)
            .map(|(tile, data)| (tile, distance(center, data.center())))
            .filter(|(_, dist)| *dist > 0.)
            .min_by(|(_, dist_a), (_, dist_b)| f64::total_cmp(dist_a, dist_b));
        if let Some((tile, _)) = result {
            let id = tile.window().id().clone();
            self.activate_window(&id);
            true
        } else {
            false
        }
    }

    pub fn focus_left(&mut self) -> bool {
        self.focus_directional(|focus, other| focus.x - other.x)
    }

    pub fn focus_right(&mut self) -> bool {
        self.focus_directional(|focus, other| other.x - focus.x)
    }

    pub fn focus_up(&mut self) -> bool {
        self.focus_directional(|focus, other| focus.y - other.y)
    }

    pub fn focus_down(&mut self) -> bool {
        self.focus_directional(|focus, other| other.y - focus.y)
    }

    pub fn focus_leftmost(&mut self) {
        let result = self
            .tiles_with_offsets()
            .min_by(|(_, pos_a), (_, pos_b)| f64::total_cmp(&pos_a.x, &pos_b.x));
        if let Some((tile, _)) = result {
            let id = tile.window().id().clone();
            self.activate_window(&id);
        }
    }

    pub fn focus_rightmost(&mut self) {
        let result = self
            .tiles_with_offsets()
            .max_by(|(_, pos_a), (_, pos_b)| f64::total_cmp(&pos_a.x, &pos_b.x));
        if let Some((tile, _)) = result {
            let id = tile.window().id().clone();
            self.activate_window(&id);
        }
    }

    pub fn focus_topmost(&mut self) {
        let result = self
            .tiles_with_offsets()
            .min_by(|(_, pos_a), (_, pos_b)| f64::total_cmp(&pos_a.y, &pos_b.y));
        if let Some((tile, _)) = result {
            let id = tile.window().id().clone();
            self.activate_window(&id);
        }
    }

    pub fn focus_bottommost(&mut self) {
        let result = self
            .tiles_with_offsets()
            .max_by(|(_, pos_a), (_, pos_b)| f64::total_cmp(&pos_a.y, &pos_b.y));
        if let Some((tile, _)) = result {
            let id = tile.window().id().clone();
            self.activate_window(&id);
        }
    }

    fn move_to(&mut self, idx: usize, new_pos: Point<f64, Logical>, animate: bool) {
        if animate {
            self.move_and_animate(idx, new_pos);
        } else {
            self.data[idx].set_logical_pos(new_pos);
        }

        self.interactive_resize_end(None);
    }

    fn move_by(&mut self, amount: Point<f64, Logical>) {
        let Some(active_id) = &self.active_window_id else {
            return;
        };
        let idx = self.idx_of(active_id).unwrap();

        let new_pos = self.data[idx].logical_pos + amount;
        self.move_to(idx, new_pos, true)
    }

    pub fn move_left(&mut self) {
        self.move_by(Point::from((-DIRECTIONAL_MOVE_PX, 0.)));
    }

    pub fn move_right(&mut self) {
        self.move_by(Point::from((DIRECTIONAL_MOVE_PX, 0.)));
    }

    pub fn move_up(&mut self) {
        self.move_by(Point::from((0., -DIRECTIONAL_MOVE_PX)));
    }

    pub fn move_down(&mut self) {
        self.move_by(Point::from((0., DIRECTIONAL_MOVE_PX)));
    }

    pub fn move_window(
        &mut self,
        id: Option<&W::Id>,
        x: PositionChange,
        y: PositionChange,
        animate: bool,
    ) {
        let Some(id) = id.or(self.active_window_id.as_ref()) else {
            return;
        };
        let idx = self.idx_of(id).unwrap();

        let mut pos = self.data[idx].logical_pos;

        let available_width = self.working_area.size.w;
        let available_height = self.working_area.size.h;
        let working_area_loc = self.working_area.loc;

        const MAX_F: f64 = 10000.;

        match x {
            PositionChange::SetFixed(x) => pos.x = x + working_area_loc.x,
            PositionChange::SetProportion(prop) => {
                let prop = (prop / 100.).clamp(0., MAX_F);
                pos.x = available_width * prop + working_area_loc.x;
            }
            PositionChange::AdjustFixed(x) => pos.x += x,
            PositionChange::AdjustProportion(prop) => {
                let current_prop = (pos.x - working_area_loc.x) / available_width.max(1.);
                let prop = (current_prop + prop / 100.).clamp(0., MAX_F);
                pos.x = available_width * prop + working_area_loc.x;
            }
        }
        match y {
            PositionChange::SetFixed(y) => pos.y = y + working_area_loc.y,
            PositionChange::SetProportion(prop) => {
                let prop = (prop / 100.).clamp(0., MAX_F);
                pos.y = available_height * prop + working_area_loc.y;
            }
            PositionChange::AdjustFixed(y) => pos.y += y,
            PositionChange::AdjustProportion(prop) => {
                let current_prop = (pos.y - working_area_loc.y) / available_height.max(1.);
                let prop = (current_prop + prop / 100.).clamp(0., MAX_F);
                pos.y = available_height * prop + working_area_loc.y;
            }
        }

        self.move_to(idx, pos, animate);
    }

    pub fn center_window(&mut self, id: Option<&W::Id>) {
        let Some(id) = id.or(self.active_window_id.as_ref()).cloned() else {
            return;
        };
        let idx = self.idx_of(&id).unwrap();

        let new_pos = center_preferring_top_left_in_area(self.working_area, self.data[idx].size);
        self.move_to(idx, new_pos, true);
    }

    pub fn descendants_added(&mut self, id: &W::Id) -> bool {
        let Some(idx) = self.idx_of(id) else {
            return false;
        };

        self.bring_up_descendants_of(idx);
        true
    }

    pub fn update_window(&mut self, id: &W::Id, serial: Option<Serial>) -> bool {
        let Some(tile_idx) = self.idx_of(id) else {
            return false;
        };

        let tile = &mut self.tiles[tile_idx];
        let data = &mut self.data[tile_idx];

        let resize = tile.window_mut().interactive_resize_data();

        // Do this before calling update_window() so it can get up-to-date info.
        if let Some(serial) = serial {
            tile.window_mut().on_commit(serial);
        }

        let prev_size = data.size;

        tile.update_window();
        data.update(tile);

        // When resizing by top/left edge, update the position accordingly.
        if let Some(resize) = resize {
            let mut offset = Point::from((0., 0.));
            if resize.edges.contains(ResizeEdge::LEFT) {
                offset.x += prev_size.w - data.size.w;
            }
            if resize.edges.contains(ResizeEdge::TOP) {
                offset.y += prev_size.h - data.size.h;
            }
            data.set_logical_pos(data.logical_pos + offset);
        }

        true
    }

    pub fn render<R: NiriRenderer>(
        &self,
        renderer: &mut R,
        view_rect: Rectangle<f64, Logical>,
        target: RenderTarget,
        focus_ring: bool,
<<<<<<< HEAD
        output: &Output,
    ) -> Vec<FloatingSpaceRenderElement<R>> {
        let mut rv = Vec::new();

=======
        push: &mut dyn FnMut(FloatingSpaceRenderElement<R>),
    ) {
>>>>>>> cf0b4bc0
        let scale = Scale::from(self.scale);

        // Draw the closing windows on top of the other windows.
        //
        // FIXME: I guess this should rather preserve the stacking order when the window is closed.
        for closing in self.closing_windows.iter().rev() {
            let elem = closing.render(renderer.as_gles_renderer(), view_rect, scale, target);
            push(elem.into());
        }

        let active = self.active_window_id.clone();
        for (tile, tile_pos) in self.tiles_with_render_positions() {
            // For the active tile, draw the focus ring.
            let focus_ring = focus_ring && Some(tile.window().id()) == active.as_ref();

<<<<<<< HEAD
            rv.extend(
                tile.render(renderer, tile_pos, focus_ring, target, Some(output))
                    .map(Into::into),
            );
=======
            tile.render(renderer, tile_pos, focus_ring, target, &mut |elem| {
                push(elem.into())
            });
>>>>>>> cf0b4bc0
        }
    }

    pub fn interactive_resize_begin(&mut self, window: W::Id, edges: ResizeEdge) -> bool {
        if self.interactive_resize.is_some() {
            return false;
        }

        let tile = self
            .tiles
            .iter_mut()
            .find(|tile| tile.window().id() == &window)
            .unwrap();

        let original_window_size = tile.window_size();

        let resize = InteractiveResize {
            window,
            original_window_size,
            data: InteractiveResizeData { edges },
        };
        self.interactive_resize = Some(resize);

        true
    }

    pub fn interactive_resize_update(
        &mut self,
        window: &W::Id,
        delta: Point<f64, Logical>,
    ) -> bool {
        let Some(resize) = &self.interactive_resize else {
            return false;
        };

        if window != &resize.window {
            return false;
        }

        let original_window_size = resize.original_window_size;
        let edges = resize.data.edges;

        if edges.intersects(ResizeEdge::LEFT_RIGHT) {
            let mut dx = delta.x;
            if edges.contains(ResizeEdge::LEFT) {
                dx = -dx;
            };

            let window_width = (original_window_size.w + dx).round() as i32;
            self.set_window_width(Some(window), SizeChange::SetFixed(window_width), false);
        }

        if edges.intersects(ResizeEdge::TOP_BOTTOM) {
            let mut dy = delta.y;
            if edges.contains(ResizeEdge::TOP) {
                dy = -dy;
            };

            let window_height = (original_window_size.h + dy).round() as i32;
            self.set_window_height(Some(window), SizeChange::SetFixed(window_height), false);
        }

        true
    }

    pub fn interactive_resize_end(&mut self, window: Option<&W::Id>) {
        let Some(resize) = &self.interactive_resize else {
            return;
        };

        if let Some(window) = window {
            if window != &resize.window {
                return;
            }
        }

        self.interactive_resize = None;
    }

    pub fn refresh(&mut self, is_active: bool, is_focused: bool) {
        let active = self.active_window_id.clone();
        for tile in &mut self.tiles {
            let win = tile.window_mut();

            win.set_active_in_column(true);
            win.set_floating(true);

            let mut is_active = is_active && Some(win.id()) == active.as_ref();
            if self.options.deactivate_unfocused_windows {
                is_active &= is_focused;
            }
            win.set_activated(is_active);

            let resize_data = self
                .interactive_resize
                .as_ref()
                .filter(|resize| &resize.window == win.id())
                .map(|resize| resize.data);
            win.set_interactive_resize(resize_data);

            let border_config = self.options.layout.border.merged_with(&win.rules().border);
            let bounds = compute_toplevel_bounds(border_config, self.working_area.size);
            win.set_bounds(bounds);

            // If transactions are disabled, also disable combined throttling, for more
            // intuitive behavior.
            let intent = if self.options.disable_resize_throttling {
                ConfigureIntent::CanSend
            } else {
                win.configure_intent()
            };

            if matches!(
                intent,
                ConfigureIntent::CanSend | ConfigureIntent::ShouldSend
            ) {
                win.send_pending_configure();
            }

            win.refresh();
        }
    }

    pub fn clamp_within_working_area(
        &self,
        pos: Point<f64, Logical>,
        size: Size<f64, Logical>,
    ) -> Point<f64, Logical> {
        let mut rect = Rectangle::new(pos, size);
        clamp_preferring_top_left_in_area(self.working_area, &mut rect);
        rect.loc
    }

    pub fn scale_by_working_area(&self, pos: Point<f64, SizeFrac>) -> Point<f64, Logical> {
        Data::scale_by_working_area(self.working_area, pos)
    }

    pub fn logical_to_size_frac(&self, logical_pos: Point<f64, Logical>) -> Point<f64, SizeFrac> {
        Data::logical_to_size_frac_in_working_area(self.working_area, logical_pos)
    }

    fn move_and_animate(&mut self, idx: usize, new_pos: Point<f64, Logical>) {
        // Moves up to this logical pixel distance are not animated.
        const ANIMATION_THRESHOLD_SQ: f64 = 10. * 10.;

        let tile = &mut self.tiles[idx];
        let data = &mut self.data[idx];

        let prev_pos = data.logical_pos;
        data.set_logical_pos(new_pos);
        let new_pos = data.logical_pos;

        let diff = prev_pos - new_pos;
        if diff.x * diff.x + diff.y * diff.y > ANIMATION_THRESHOLD_SQ {
            tile.animate_move_from(prev_pos - new_pos);
        }
    }

    pub fn new_window_size(
        &self,
        width: Option<PresetSize>,
        height: Option<PresetSize>,
        rules: &ResolvedWindowRules,
    ) -> Size<i32, Logical> {
        let border = self.options.layout.border.merged_with(&rules.border);

        let resolve = |size: Option<PresetSize>, working_area_size: f64| {
            if let Some(size) = size {
                let size = match resolve_preset_size(size, working_area_size) {
                    ResolvedSize::Tile(mut size) => {
                        if !border.off {
                            size -= border.width * 2.;
                        }
                        size
                    }
                    ResolvedSize::Window(size) => size,
                };

                max(1, size.floor() as i32)
            } else {
                0
            }
        };

        let width = resolve(width, self.working_area.size.w);
        let height = resolve(height, self.working_area.size.h);

        Size::from((width, height))
    }

    pub fn stored_or_default_tile_pos(&self, tile: &Tile<W>) -> Option<Point<f64, Logical>> {
        let pos = tile.floating_pos.map(|pos| self.scale_by_working_area(pos));
        pos.or_else(|| {
            tile.window().rules().default_floating_position.map(|pos| {
                let relative_to = pos.relative_to;
                let size = tile.tile_size();
                let area = self.working_area;

                let mut pos = Point::from((pos.x.0, pos.y.0));
                if relative_to == RelativeTo::TopRight
                    || relative_to == RelativeTo::BottomRight
                    || relative_to == RelativeTo::Right
                {
                    pos.x = area.size.w - size.w - pos.x;
                }
                if relative_to == RelativeTo::BottomLeft
                    || relative_to == RelativeTo::BottomRight
                    || relative_to == RelativeTo::Bottom
                {
                    pos.y = area.size.h - size.h - pos.y;
                }
                if relative_to == RelativeTo::Top || relative_to == RelativeTo::Bottom {
                    pos.x += area.size.w / 2.0 - size.w / 2.0
                }
                if relative_to == RelativeTo::Left || relative_to == RelativeTo::Right {
                    pos.y += area.size.h / 2.0 - size.h / 2.0
                }

                pos + self.working_area.loc
            })
        })
    }

    #[cfg(test)]
    pub fn view_size(&self) -> Size<f64, Logical> {
        self.view_size
    }

    pub fn working_area(&self) -> Rectangle<f64, Logical> {
        self.working_area
    }

    #[cfg(test)]
    pub fn scale(&self) -> f64 {
        self.scale
    }

    #[cfg(test)]
    pub fn clock(&self) -> &Clock {
        &self.clock
    }

    #[cfg(test)]
    pub fn options(&self) -> &Rc<Options> {
        &self.options
    }

    #[cfg(test)]
    pub fn verify_invariants(&self) {
        assert!(self.scale > 0.);
        assert!(self.scale.is_finite());
        assert_eq!(self.tiles.len(), self.data.len());

        for (i, (tile, data)) in zip(&self.tiles, &self.data).enumerate() {
            use crate::layout::SizingMode;

            assert!(Rc::ptr_eq(&self.options, &tile.options));
            assert_eq!(self.view_size, tile.view_size());
            assert_eq!(self.clock, tile.clock);
            assert_eq!(self.scale, tile.scale());
            tile.verify_invariants();

            if let Some(idx) = tile.floating_preset_width_idx {
                assert!(idx < self.options.layout.preset_column_widths.len());
            }
            if let Some(idx) = tile.floating_preset_height_idx {
                assert!(idx < self.options.layout.preset_window_heights.len());
            }

            assert_eq!(
                tile.window().pending_sizing_mode(),
                SizingMode::Normal,
                "floating windows cannot be maximized or fullscreen"
            );

            data.verify_invariants();

            let mut data2 = *data;
            data2.update(tile);
            data2.update_config(self.working_area);
            assert_eq!(data, &data2, "tile data must be up to date");

            for tile_below in &self.tiles[i + 1..] {
                assert!(
                    !tile_below.window().is_child_of(tile.window()),
                    "children must be stacked above parents"
                );
            }
        }

        if let Some(id) = &self.active_window_id {
            assert!(!self.tiles.is_empty());
            assert!(self.contains(id), "active window must be present in tiles");
        } else {
            assert!(self.tiles.is_empty());
        }

        if let Some(resize) = &self.interactive_resize {
            assert!(
                self.contains(&resize.window),
                "interactive resize window must be present in tiles"
            );
        }
    }
}

fn compute_toplevel_bounds(
    border_config: niri_config::Border,
    working_area_size: Size<f64, Logical>,
) -> Size<i32, Logical> {
    let mut border = 0.;
    if !border_config.off {
        border = border_config.width * 2.;
    }

    Size::from((
        f64::max(working_area_size.w - border, 1.),
        f64::max(working_area_size.h - border, 1.),
    ))
    .to_i32_floor()
}

fn resolve_preset_size(preset: PresetSize, view_size: f64) -> ResolvedSize {
    match preset {
        PresetSize::Proportion(proportion) => ResolvedSize::Tile(view_size * proportion),
        PresetSize::Fixed(width) => ResolvedSize::Window(f64::from(width)),
    }
}<|MERGE_RESOLUTION|>--- conflicted
+++ resolved
@@ -1060,15 +1060,9 @@
         view_rect: Rectangle<f64, Logical>,
         target: RenderTarget,
         focus_ring: bool,
-<<<<<<< HEAD
         output: &Output,
-    ) -> Vec<FloatingSpaceRenderElement<R>> {
-        let mut rv = Vec::new();
-
-=======
         push: &mut dyn FnMut(FloatingSpaceRenderElement<R>),
     ) {
->>>>>>> cf0b4bc0
         let scale = Scale::from(self.scale);
 
         // Draw the closing windows on top of the other windows.
@@ -1084,16 +1078,9 @@
             // For the active tile, draw the focus ring.
             let focus_ring = focus_ring && Some(tile.window().id()) == active.as_ref();
 
-<<<<<<< HEAD
-            rv.extend(
-                tile.render(renderer, tile_pos, focus_ring, target, Some(output))
-                    .map(Into::into),
-            );
-=======
-            tile.render(renderer, tile_pos, focus_ring, target, &mut |elem| {
+            tile.render(renderer, tile_pos, focus_ring, target, Some(output), &mut |elem| {
                 push(elem.into())
             });
->>>>>>> cf0b4bc0
         }
     }
 
